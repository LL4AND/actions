![Second Me](https://github.com/mindverse/Second-Me/blob/master/images/cover.png)

<div align="center">
  
[![Homepage](https://img.shields.io/badge/Second_Me-Homepage-blue?style=flat-square&logo=homebridge)](https://www.secondme.io/)
[![AI-native Memory](https://img.shields.io/badge/AI--native_Memory-arXiv-orange?style=flat-square&logo=academia)](https://arxiv.org/abs/2406.18312)
[![AI-native Memory 2.0](https://img.shields.io/badge/AI--native_Memory_2.0-arXiv-red?style=flat-square&logo=arxiv)](https://arxiv.org/abs/2503.08102)
[![Discord](https://img.shields.io/badge/Chat-Discord-5865F2?style=flat-square&logo=discord&logoColor=white)](https://discord.gg/GpWHQNUwrg)
[![Twitter](https://img.shields.io/badge/Follow-@SecondMe_AI-1DA1F2?style=flat-square&logo=x&logoColor=white)](https://x.com/SecondMe_AI1)
[![Reddit](https://img.shields.io/badge/Join-Reddit-FF4500?style=flat-square&logo=reddit&logoColor=white)](https://www.reddit.com/r/SecondMeAI/)

</div>


## Our Vision

Companies like OpenAI built "Super AI" that threatens human independence. We crave individuality: AI that amplifies, not erases, **YOU**.

We’re challenging that with "**Second Me**": an open-source prototype where you craft your own **AI self**—a new AI species that preserves you, delivers your context, and defends your interests.

It’s **locally trained and hosted**—your data, your control—yet **globally connected**, scaling your intelligence across an AI network. Beyond that, it’s your AI identity interface—a bold standard linking your AI to the world, sparks collaboration among AI selves, and builds tomorrow’s truly native AI apps.

Tech enthusiasts, AI pros, domain experts, Join us! Second Me is your launchpad to extend your mind into the digital horizon.

## Key Features

### **Train Your AI Self** with AI-Native Memory ([Paper](https://arxiv.org/abs/2503.08102))
Start training your Second Me today with your own memories! Using Hierarchical Memory Modeling (HMM) and the Me-Alignment Algorithm, your AI self captures your identity, understands your context, and reflects you authentically.

 <p align="center">
  <img src="https://github.com/user-attachments/assets/a84c6135-26dc-4413-82aa-f4a373c0ff89" width="94%" />
</p>


### **Scale Your Intelligence** on the Second Me Network
Launch your AI self from your laptop onto our decentralized network—anyone or any app can connect with your permission, sharing your context as your digital identity.

<p align="center">
  <img src="https://github.com/user-attachments/assets/9a74a3f4-d8fd-41c1-8f24-534ed94c842a" width="94%" />
</p>


### Build Tomorrow’s Apps with Second Me
**Roleplay**: Your AI self switches personas to represent you in different scenarios.  
**AI Space**: Collaborate with other Second Mes to spark ideas or solve problems.

<p align="center">
  <img src="https://github.com/user-attachments/assets/bc6125c1-c84f-4ecc-b620-8932cc408094" width="94%" />
</p>

### 100% **Privacy and Control**
Unlike traditional centralized AI systems, Second Me ensures that your information and intelligence remain local and completely private.



## Getting started & staying tuned with us
Star and join us, and you will receive all release notifications from GitHub without any delay!


 <p align="center">
  <img src="https://github.com/user-attachments/assets/5c14d956-f931-4c25-b0b3-3c2c96cd7581" width="94%" />
</p>

## Quick Start

### 📊 Model Deployment Memory and Supported Model Size Reference Guide

*Note: "B" in the table represents "billion parameters model". Data shown are examples only; actual supported model sizes may vary depending on system optimization, deployment environment, and other hardware/software conditions.*

| Memory (GB) | Docker Deployment (Windows/Linux) | Docker Deployment (Mac) | Integrated Setup (Windows/Linux) | Integrated Setup (Mac) |
|--------------|-----------------------------|-------------------|--------------------------|----------------|
| 8            | ~0.8B (example)                | ~0.4B (example)       | ~1.0B (example)              | ~0.6B (example)    |
| 16           | 1.5B (example)                 | 0.5B (example)        | ~2.0B (example)              | ~0.8B (example)    |
| 32           | ~2.8B (example)                | ~1.2B (example)       | ~3.5B (example)              | ~1.5B (example)    |

> **Note**: Models below 0.5B may not provide satisfactory performance for complex tasks. And we're continuously improving cross-platform support - please [submit an issue](https://github.com/mindverse/Second-Me/issues/new) for feedback or compatibility problems on different operating systems.

> **MLX Acceleration**: Mac M-series users can use [MLX](https://github.com/mindverse/Second-Me/tree/master/lpm_kernel/L2/mlx_training) to run larger models (CLI-only).

### 🐳 Option 1: Docker Setup 

> **Note**: Docker setup on Mac M-Series chips has 25-30% performance overhead compared to integrated setup, but offers easier installation process.

#### Prerequisites
- Docker and Docker Compose installed on your system
  - For Docker installation: [Get Docker](https://docs.docker.com/get-docker/)
  - For Docker Compose installation: [Install Docker Compose](https://docs.docker.com/compose/install/)

- For Windows Users: You can use [MinGW](https://www.mingw-w64.org/) to run `make` commands. You may need to modify the Makefile by replacing Unix-specific commands with Windows-compatible alternatives.

- Memory Usage Settings (important):
  - Configure these settings in Docker Desktop (macOS) or Docker Desktop (Windows) at: Dashboard -> Settings -> Resources
  - Make sure to allocate sufficient memory resources (at least 8GB recommended)

#### Setup Steps

1. Clone the repository
```bash
git clone git@github.com:Mindverse/Second-Me.git
cd Second-Me
```

2. Start the containers
```bash
make docker-up
```

3. After starting the service (either with local setup or Docker), open your browser and visit:
```bash
http://localhost:3000
```

4. View help and more commands
```bash
make help
```

5. For custom Ollama model configuration, please refer to:
   [Custom Model Config(Ollama)](docs/Custom%20Model%20Config%28Ollama%29.md)


### 🚀 Option 2: Integrated Setup (Non-Docker)

> **Note**: Integrated Setup provides best performance, especially for larger models, as it runs directly on your host system without containerization overhead.

#### Prerequisites
- Python 3.10+ installed on your system
- Node.js 18+ and npm installed
- Basic build tools (cmake, make, etc.)

#### Setup Steps

1. Clone the repository
```bash
git clone git@github.com:Mindverse/Second-Me.git
cd Second-Me
```

2. Run the integrated setup (installs all dependencies and prepares the environment)
```bash
make setup
```

3. Start all services
```bash
make restart
```

4. After services are started, open your browser and visit:
```bash
http://localhost:3000
```

> 💡 **Advantages**: This method offers better performance than Docker on Mac & Linux systems while still providing a simple setup process. It installs directly on your host system without containerization overhead. (Windows not tested)


## Tutorial and Use Cases
🛠️ Feel free to follow [User tutorial](https://second-me.gitbook.io/a-new-ai-species-making-we-matter-again) to build your Second Me.

💡 Check out the links below to see how Second Me can be used in real-life scenarios:
- [Felix AMA (Roleplay app)](https://app.secondme.io/example/ama)
- [Brainstorming a 15-Day European City Itinerary (Network app)](https://app.secondme.io/example/brainstorming)
- [Icebreaking as a Speed Dating Match (Network app)](https://app.secondme.io/example/Icebreaker)

## Join the Community
- [Discord](https://discord.com/invite/GpWHQNUwrg)
- [Reddit](https://www.reddit.com/r/SecondMeAI/)
- [X](https://x.com/SecondMe_AI1)

## Coming Soon 

The following features have been completed internally and are being gradually integrated into the open-source project. For detailed experimental results and technical specifications, please refer to our [Technical Report](https://arxiv.org/abs/2503.08102).

### Model Enhancement Features
<<<<<<< HEAD
- [ ] **Long Chain-of-Thought Training Pipeline**: Enhanced reasoning capabilities through extended thought process training
- [✓] **Direct Preference Optimization for L2 Model**: Improved alignment with user preferences and intent
=======
- [✓] **Long Chain-of-Thought Training Pipeline**: Enhanced reasoning capabilities through extended thought process training
- [ ] **Direct Preference Optimization for L2 Model**: Improved alignment with user preferences and intent
>>>>>>> a85f53af
- [ ] **Data Filtering for Training**: Advanced techniques for higher quality training data selection
- [✓] **Apple Silicon Support**: Native support for Apple Silicon processors with MLX Training and Serving capabilities

### Product Features
- [ ] **Natural Language Memory Summarization**: Intuitive memory organization in natural language format


## Contributing

We welcome contributions to Second Me! Whether you're interested in fixing bugs, adding new features, or improving documentation, please check out our Contribution Guide. You can also support Second Me by sharing your experience with it in your community, at tech conferences, or on social media.

For more detailed information about development, please refer to our [Contributing Guide](./CONTRIBUTING.md).

## Contributors

We would like to express our gratitude to all the individuals who have contributed to Second Me! If you're interested in contributing to the future of intelligence uploading, whether through code, documentation, or ideas, please feel free to submit a pull request to our repository: [Second-Me](https://github.com/Mindverse/Second-Me).


<a href="https://github.com/mindverse/Second-Me/graphs/contributors">
  <img src="https://contrib.rocks/image?repo=mindverse/Second-Me" />
</a>

Made with [contrib.rocks](https://contrib.rocks).

## Acknowledgements

This work leverages the power of the open-source community. 

For data synthesis, we utilized [GraphRAG](https://github.com/microsoft/graphrag) from Microsoft.

For model deployment, we utilized [llama.cpp](https://github.com/ggml-org/llama.cpp), which provides efficient inference capabilities.

Our base models primarily come from the [Qwen2.5](https://huggingface.co/Qwen) series.

We also want to extend our sincere gratitude to all users who have experienced Second Me. We recognize that there is significant room for optimization throughout the entire pipeline, and we are fully committed to iterative improvements to ensure everyone can enjoy the best possible experience locally.

## License

Second Me is open source software licensed under the Apache License 2.0. See the [LICENSE](LICENSE) file for more details.

[license]: ./LICENSE

## Star History

<a href="https://www.star-history.com/#mindverse/Second-Me&Date">
 <picture>
   <source media="(prefers-color-scheme: dark)" srcset="https://api.star-history.com/svg?repos=mindverse/Second-Me&type=Date&theme=dark" />
   <source media="(prefers-color-scheme: light)" srcset="https://api.star-history.com/svg?repos=mindverse/Second-Me&type=Date" />
   <img alt="Star History Chart" src="https://api.star-history.com/svg?repos=mindverse/Second-Me&type=Date" />
 </picture>
</a><|MERGE_RESOLUTION|>--- conflicted
+++ resolved
@@ -172,13 +172,8 @@
 The following features have been completed internally and are being gradually integrated into the open-source project. For detailed experimental results and technical specifications, please refer to our [Technical Report](https://arxiv.org/abs/2503.08102).
 
 ### Model Enhancement Features
-<<<<<<< HEAD
-- [ ] **Long Chain-of-Thought Training Pipeline**: Enhanced reasoning capabilities through extended thought process training
+- [✓] **Long Chain-of-Thought Training Pipeline**: Enhanced reasoning capabilities through extended thought process training
 - [✓] **Direct Preference Optimization for L2 Model**: Improved alignment with user preferences and intent
-=======
-- [✓] **Long Chain-of-Thought Training Pipeline**: Enhanced reasoning capabilities through extended thought process training
-- [ ] **Direct Preference Optimization for L2 Model**: Improved alignment with user preferences and intent
->>>>>>> a85f53af
 - [ ] **Data Filtering for Training**: Advanced techniques for higher quality training data selection
 - [✓] **Apple Silicon Support**: Native support for Apple Silicon processors with MLX Training and Serving capabilities
 
