--- conflicted
+++ resolved
@@ -17,13 +17,8 @@
 * Sign [CLA of Mindverse](https://cla-assistant.io/mindverse/Second-Me)
   
 ## Here is a checklist to prepare and submit your PR (pull request).
-<<<<<<< HEAD
 * Create your own GitHub branch by forking Second Me
-* Checkout [README]() for how to deploy Seond Me.
-=======
-* Create your own Github branch by forking Second Me
 * Checkout [README]() for how to deploy Second Me.
->>>>>>> ee243baa
 * Push changes to your personal fork.
 * Create a PR with a detail description, if commit messages do not express themselves.
 * Submit PR for review and address all feedbacks.
