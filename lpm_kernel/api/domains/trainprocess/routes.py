--- conflicted
+++ resolved
@@ -211,12 +211,8 @@
             # Get the current progress
             progress = train_service.progress.progress
             
-            # Check if status is FAILED
-<<<<<<< HEAD
-            if progress.data["status"] == "failed":
-=======
+            # Check if status is SUSPENDED
             if progress.status == Status.SUSPENDED:
->>>>>>> 95d2c6c5
                 return jsonify(APIResponse.success(
                     message="Training process has been stopped and status is confirmed as suspended",
                     data={"status": "suspended"}
