import time
from werkzeug.utils import secure_filename
from flask import Blueprint, jsonify, Response, request
from charset_normalizer import from_path

from lpm_kernel.train.trainprocess_service import TrainProcessService
from lpm_kernel.train.training_params_manager import TrainingParamsManager
from ...common.responses import APIResponse
from threading import Thread

from lpm_kernel.configs.logging import get_train_process_logger
logger = get_train_process_logger()

trainprocess_bp = Blueprint("trainprocess", __name__, url_prefix="/api/trainprocess")

@trainprocess_bp.route("/start", methods=["POST"])
def start_process():
    """
    Start training process, returns progress stream ID
    
    Request parameters:
        model_name: Model name
        learning_rate: Learning rate for model training (optional)
        number_of_epochs: Number of training epochs (optional)
        concurrency_threads: Number of threads for concurrent processing (optional)
        data_synthesis_mode: Mode for data synthesis (optional)
        use_cuda: Whether to use CUDA for training (optional)
    
    Includes the following steps:
    1. Health check
    2. Generate L0
    3. Generate document embeddings
    4. Process document chunks
    5. Generate chunk embeddings
    6. Analyze documents
    7. Generate L1
    8. Download model
    9. Prepare data
    10. Train model
    11. Merge weights
    12. Convert model

    Returns:
        Response: JSON response
        {
            "code": 0 for success, non-zero for failure,
            "message": "Error message",
            "data": {
                "progress_id": "Progress stream ID",
                "model_name": "Model name"
            }
        }
    """
    logger.info("Training process starting...")  # Log the startup
    try:
        data = request.get_json()
        if not data or "model_name" not in data:
            return jsonify(APIResponse.error(message="Missing required parameters"))

        model_name = data["model_name"]
        
        # Get optional parameters with default values
        learning_rate = data.get("learning_rate", None)
        number_of_epochs = data.get("number_of_epochs", None)
        concurrency_threads = data.get("concurrency_threads", None)
        data_synthesis_mode = data.get("data_synthesis_mode", None)
<<<<<<< HEAD
        use_cuda = data.get("use_cuda", False)  # Default to False if not provided
        
        # Log the received parameters
        logger.info(f"Training parameters: model_name={model_name}, learning_rate={learning_rate}, "
                    f"number_of_epochs={number_of_epochs}, concurrency_threads={concurrency_threads}, "
                    f"data_synthesis_mode={data_synthesis_mode}, use_cuda={use_cuda}")
=======
        is_cot = data.get("is_cot", None)
        
        # Log the received parameters
        logger.info(f"Training parameters: model_name={model_name}, learning_rate={learning_rate}, number_of_epochs={number_of_epochs}, concurrency_threads={concurrency_threads}, data_synthesis_mode={data_synthesis_mode}, is_cot={is_cot}")
>>>>>>> 71d54a5b

        # Create service instance with model name and additional parameters
        train_service = TrainProcessService(
            current_model_name=model_name
        )
        
        # Check if there are any in_progress statuses that need to be reset
        if train_service.progress.progress.data["status"] == "in_progress":
            return jsonify(APIResponse.error(
                message="There is an existing training process that was interrupted.",
                code=409  # Conflict status code
            ))
            
        if not train_service.check_training_condition():
            train_service.reset_progress()

        # Save training parameters
        training_params = {
            "model_name": model_name,
            "learning_rate": learning_rate,
            "number_of_epochs": number_of_epochs,
            "concurrency_threads": concurrency_threads,
            "data_synthesis_mode": data_synthesis_mode,
<<<<<<< HEAD
            "use_cuda": use_cuda  # Make sure to include use_cuda parameter
=======
            "is_cot": is_cot
>>>>>>> 71d54a5b
        }
        
        params_manager = TrainingParamsManager()
        # Update the latest training parameters
        params_manager.update_training_params(training_params)
        
        # Log training parameters
        logger.info(f"Saved training parameters: {training_params}")

        thread = Thread(target=train_service.start_process)
        thread.daemon = True
        thread.start()

        # Return success response with all parameters
        return jsonify(
            APIResponse.success(
                data={
                    "model_name": model_name,
                    "learning_rate": learning_rate,
                    "number_of_epochs": number_of_epochs,
                    "concurrency_threads": concurrency_threads,
                    "data_synthesis_mode": data_synthesis_mode,
<<<<<<< HEAD
                    "use_cuda": use_cuda  # Include in response
=======
                    "is_cot": is_cot
>>>>>>> 71d54a5b
                }
            )
        )
    
    except Exception as e:
        logger.error(f"Training process failed: {str(e)}")
        return jsonify(APIResponse.error(message=f"Training process error: {str(e)}"))


@trainprocess_bp.route("/logs", methods=["GET"])
def stream_logs():
    """Get training logs in real-time"""
    log_file_path = "logs/train/train.log"  # Log file path
    last_position = 0
    def generate_logs():
        nonlocal last_position
        while True:
            try:
                encoding = from_path(log_file_path).best().encoding
                with open(log_file_path, 'r', encoding=encoding) as log_file:
                    log_file.seek(last_position)
                    new_lines = log_file.readlines()  # Read new lines

                    for line in new_lines:
                        # Skip empty lines
                        if not line.strip():
                            continue
                        
                        yield f"data: {line.strip()}\n\n"
                            
                    last_position = log_file.tell()
            except Exception as e:
                # If file reading fails, record error and continue
                yield f"data: Error reading log file: {str(e)}\n\n"
                
            time.sleep(1)  # Check for new logs every second

    return Response(
        generate_logs(),
        mimetype='text/event-stream',
        headers={
            'Cache-Control': 'no-cache, no-transform',
            'X-Accel-Buffering': 'no',
            'Connection': 'keep-alive',
            'Transfer-Encoding': 'chunked'
        }
    )


@trainprocess_bp.route("/progress/<model_name>", methods=["GET"])
def get_progress(model_name):
    """Get current progress (non-real-time)"""
    sanitized_model_name = secure_filename(model_name)  # Sanitize model_name
    try:
        train_service = TrainProcessService(current_model_name=sanitized_model_name)  # Pass in specific progress file
        progress = train_service.progress.progress

        return jsonify(
            APIResponse.success(
                data=progress.to_dict()  # Return progress data
            )
        )
    except Exception as e:
        logger.error(f"Get progress failed: {str(e)}", exc_info=True)
        return jsonify(APIResponse.error(message=str(e)))

@trainprocess_bp.route("/progress/reset", methods=["POST"])
def reset_progress():
    """
    Reset progress

    Returns:
        Response: JSON response
        {
            "code": 0 for success, non-zero for failure,
            "message": "Error message",
            "data": null
        }
    """
    try:
        train_service = TrainProcessService()
        train_service.progress.reset_progress()

        return jsonify(APIResponse.success(message="Progress reset successfully"))
    except Exception as e:
        logger.error(f"Reset progress failed: {str(e)}", exc_info=True)
        return jsonify(APIResponse.error(message=f"Failed to reset progress: {str(e)}"))


@trainprocess_bp.route("/stop", methods=["POST"])
def stop_training():
    """Stop training process and wait until status is suspended"""
    try:
        # Get the TrainProcessService instance
        train_service = TrainProcessService()  # Need to get instance based on your implementation
        
        # Stop the process
        train_service.stop_process()
        
        # Wait for the status to change to SUSPENDED
        wait_interval = 1  # Check interval in seconds
        
        while True:
            # Get the current progress
            progress = train_service.progress.progress
            
            # Check if status is SUSPENDED
            if progress.data["status"] == "suspended" or progress.data["status"] == "failed":
                return jsonify(APIResponse.success(
                    message="Training process has been stopped and status is confirmed as suspended",
                    data={"status": "suspended"}
                ))
            
            # Wait before checking again
            time.sleep(wait_interval)

    except Exception as e:
        logger.error(f"Error stopping training process: {str(e)}", exc_info=True)
        return jsonify(APIResponse.error(message=f"Error stopping training process: {str(e)}"))


@trainprocess_bp.route("/model_name", methods=["GET"])
def get_model_name():
    """
    Get the model name currently used by the training service
    
    Returns:
        Response: JSON response
        {
            "code": 0 for success, non-zero for failure,
            "message": "Error message",
            "data": {
                "model_name": "Model name"
            }
        }
    """
    try:
        # Get TrainProcessService instance
        train_service = TrainProcessService()
        model_name = train_service.model_name
        
        return jsonify(APIResponse.success(data={"model_name": model_name}))
    except Exception as e:
        logger.error(f"Failed to get model name: {str(e)}", exc_info=True)
        return jsonify(APIResponse.error(message=f"Failed to get model name: {str(e)}"))


@trainprocess_bp.route("/training_params", methods=["GET"])
def get_training_params():
    """
    Get the latest training parameters
    
    Returns:
        Response: JSON response
        {
            "code": 0 for success, non-zero for failure,
            "message": "Error message",
            "data": {
                "model_name": "Model name",
                "learning_rate": "Learning rate",
                "number_of_epochs": "Number of epochs",
                "concurrency_threads": "Concurrency threads",
                "data_synthesis_mode": "Data synthesis mode"
            }
        }
    """
    try:
        # Get the latest training parameters
        params_manager = TrainingParamsManager()
        training_params = params_manager.get_latest_training_params()
        
        return jsonify(APIResponse.success(data=training_params))
    except Exception as e:
        logger.error(f"Error getting training parameters: {str(e)}", exc_info=True)
        return jsonify(APIResponse.error(message=f"Error getting training parameters: {str(e)}"))


@trainprocess_bp.route("/retrain", methods=["POST"])
def retrain():
    """
    Reset progress to data processing stage (data_processing not started) and automatically start the training process
    
    Request parameters:
        model_name: Model name (required)
    
    Returns:
        Response: JSON response
        {
            "code": 0 for success, non-zero for failure,
            "message": "Error message",
            "data": {
                "progress_id": "Progress stream ID",
                "model_name": "Model name"
            }
        }
    """
    try:
        # get request parameters
        data = request.get_json() or {}
        model_name = data.get("model_name")
        
        if not model_name:
            return jsonify(APIResponse.error(message="missing necessary parameter: model_name", code=400))
        
        # Create training service instance
        train_service = TrainProcessService(
            current_model_name=model_name
        )
        
        # Check if there are any in_progress statuses that need to be reset
        if train_service.progress.progress.data["status"] == "in_progress":
            # Reset the progress and continue
            logger.info("There is an existing training process that was interrupted.")
            
        train_service.reset_progress()

        thread = Thread(target=train_service.start_process)
        thread.daemon = True
        thread.start()
        
        return jsonify(
            APIResponse.success(
                message="Successfully reset progress to data processing stage and started training process",
                data={
                    "model_name": model_name
                }
            )
        )
    except Exception as e:
        logger.error(f"Retrain reset failed: {str(e)}", exc_info=True)
        return jsonify(APIResponse.error(message=f"Failed to reset progress to data processing stage: {str(e)}"))<|MERGE_RESOLUTION|>--- conflicted
+++ resolved
@@ -64,19 +64,11 @@
         number_of_epochs = data.get("number_of_epochs", None)
         concurrency_threads = data.get("concurrency_threads", None)
         data_synthesis_mode = data.get("data_synthesis_mode", None)
-<<<<<<< HEAD
         use_cuda = data.get("use_cuda", False)  # Default to False if not provided
-        
-        # Log the received parameters
-        logger.info(f"Training parameters: model_name={model_name}, learning_rate={learning_rate}, "
-                    f"number_of_epochs={number_of_epochs}, concurrency_threads={concurrency_threads}, "
-                    f"data_synthesis_mode={data_synthesis_mode}, use_cuda={use_cuda}")
-=======
         is_cot = data.get("is_cot", None)
         
         # Log the received parameters
         logger.info(f"Training parameters: model_name={model_name}, learning_rate={learning_rate}, number_of_epochs={number_of_epochs}, concurrency_threads={concurrency_threads}, data_synthesis_mode={data_synthesis_mode}, is_cot={is_cot}")
->>>>>>> 71d54a5b
 
         # Create service instance with model name and additional parameters
         train_service = TrainProcessService(
@@ -100,11 +92,8 @@
             "number_of_epochs": number_of_epochs,
             "concurrency_threads": concurrency_threads,
             "data_synthesis_mode": data_synthesis_mode,
-<<<<<<< HEAD
             "use_cuda": use_cuda  # Make sure to include use_cuda parameter
-=======
             "is_cot": is_cot
->>>>>>> 71d54a5b
         }
         
         params_manager = TrainingParamsManager()
@@ -127,11 +116,8 @@
                     "number_of_epochs": number_of_epochs,
                     "concurrency_threads": concurrency_threads,
                     "data_synthesis_mode": data_synthesis_mode,
-<<<<<<< HEAD
                     "use_cuda": use_cuda  # Include in response
-=======
                     "is_cot": is_cot
->>>>>>> 71d54a5b
                 }
             )
         )
