import logging
import os
import time
import sys
import torch  # Add torch import for CUDA detection
import traceback
from dataclasses import asdict

from flask import Blueprint, jsonify, request
from flask_pydantic import validate

<<<<<<< HEAD
=======
from lpm_kernel.models.memory import Memory
from lpm_kernel.common.repository.database_session import DatabaseSession
from lpm_kernel.L1.serializers import NotesStorage
from lpm_kernel.L1.utils import save_true_topics
from lpm_kernel.L2.l2_generator import L2Generator
from lpm_kernel.L2.utils import save_hf_model
>>>>>>> 65ce8d43
from lpm_kernel.api.common.responses import APIResponse
from lpm_kernel.api.domains.kernel2.dto.chat_dto import (
    ChatRequest,
)
from lpm_kernel.api.domains.kernel2.services.chat_service import chat_service
from lpm_kernel.api.domains.kernel2.services.prompt_builder import (
    BasePromptStrategy,
    RoleBasedStrategy,
    KnowledgeEnhancedStrategy,
)
from lpm_kernel.api.domains.loads.services import LoadService
from lpm_kernel.api.services.local_llm_service import local_llm_service
<<<<<<< HEAD
=======
from lpm_kernel.kernel.chunk_service import ChunkService
from lpm_kernel.kernel.l1.l1_manager import (
    extract_notes_from_documents,
    document_service,
    get_latest_status_bio,
    get_latest_global_bio,
)
>>>>>>> 65ce8d43

from ...common.script_executor import ScriptExecutor
from ....configs.config import Config

logger = logging.getLogger(__name__)

kernel2_bp = Blueprint("kernel2", __name__, url_prefix="/api/kernel2")

# Create script executor instance
script_executor = ScriptExecutor()


@kernel2_bp.route("/health", methods=["GET"])
def health_check():
    """Health check endpoint"""
    config = Config.from_env()
    app_name = config.app_name or "Service"  # Add default value to prevent None

    status = local_llm_service.get_server_status()
    if status.is_running and status.process_info:
        return jsonify(
            APIResponse.success(
                data={
                    "status": "running",
                    "pid": status.process_info.pid,
                    "cpu_percent": status.process_info.cpu_percent,
                    "memory_percent": status.process_info.memory_percent,
                    "uptime": time.time() - status.process_info.create_time,
                }
            )
        )
    else:
        return jsonify(APIResponse.success(data={"status": "stopped"}))


@kernel2_bp.route("/username", methods=["GET"])
def username():
    return jsonify(APIResponse.success(data={"username": LoadService.get_current_upload_name()}))

# read IN_DOCKER_ENV and output
@kernel2_bp.route("/docker/env", methods=["GET"])
def docker_env():
    return jsonify(APIResponse.success(data={"in_docker_env": os.getenv("IN_DOCKER_ENV")}))
<<<<<<< HEAD
=======
    


@kernel2_bp.route("/data/prepare", methods=["POST"])
def all():
    def generate():
        try:
            # 1. Initialize configuration and directories (5%)
            progress_data = {
                "stage": "Initializing",
                "progress": 5,
                "message": "Initializing configuration and directories"
            }
            yield f"data: {json.dumps(progress_data)}\n\n"

            config = Config.from_env()
            base_dir = os.path.join(
                os.getcwd(), config.get("USER_DATA_PIPELINE_DIR") + "/raw_data"
            )
            os.makedirs(base_dir, exist_ok=True)

            # 2. Process topics data (15%)
            progress_data = {
                "stage": "Processing Topics",
                "progress": 15,
                "message": "Saving topics data"
            }
            yield f"data: {json.dumps(progress_data)}\n\n"

            chunk_service = ChunkService()
            topics_data = chunk_service.query_topics_data()
            save_true_topics(topics_data, os.path.join(base_dir, "topics.json"))

            # 3. Process documents and notes (35%)
            progress_data = {
                "stage": "Processing Documents",
                "progress": 35,
                "message": "Extracting and preparing document notes"
            }
            yield f"data: {json.dumps(progress_data)}\n\n"

            documents = document_service.list_documents_with_l0()
            notes_list, _ = extract_notes_from_documents(documents)
            if not notes_list:
                error_data = {
                    "stage": "Error",
                    "progress": -1,
                    "message": "No notes found"
                }
                yield f"data: {json.dumps(error_data)}\n\n"
                return

            note_service = NoteService()
            note_service.prepareNotes(notes_list)

            storage = NotesStorage()
            result = storage.save_notes(notes_list)

            # 4. Prepare configuration files and paths (50%)
            progress_data = {
                "stage": "Preparing Configuration",
                "progress": 50,
                "message": "Preparing L2 generator configuration "
            }
            yield f"data: {json.dumps(progress_data)}\n\n"

            config_path = os.path.join(
                os.getcwd(),
                "resources/L2/data_pipeline/data_prep/subjective/config/config.json",
            )
            entitys_path = os.path.join(
                os.getcwd(),
                "resources/L2/data_pipeline/raw_data/id_entity_mapping_subjective_v2.json",
            )
            graph_path = os.path.join(
                os.getcwd(),
                "resources/L1/graphrag_indexing_output/subjective/entities.parquet",
            )

            data_output_base_dir = os.path.join(os.getcwd(), "resources/L2/data")
            notes = storage.load_notes()

            # 5. Prepare basic information (65%)
            progress_data = {
                "stage": "Preparing Basic Info",
                "progress": 65,
                "message": "Getting user information and bio"
            }
            yield f"data: {json.dumps(progress_data)}\n\n"

            status_bio = get_latest_status_bio()
            global_bio = get_latest_global_bio()

            basic_info = {
                "username": LoadService.get_current_upload_name(),
                "aboutMe": LoadService.get_current_upload_description(),
                "statusBio": status_bio.content
                if status_bio
                else "Currently working on an AI project.",
                "globalBio": global_bio.content_third_view
                if global_bio
                else "The User is a software engineer who loves programming and learning new technologies.",
                "lang": "English",
            }

            # 6. Data preprocessing (80%)
            progress_data = {
                "stage": "Data Preprocessing",
                "progress": 80,
                "message": "Executing data preprocessing"
            }
            yield f"data: {json.dumps(progress_data)}\n\n"

            l2_generator = L2Generator(
                data_path=os.path.join(os.getcwd(), "resources")
            )
            l2_generator.data_preprocess(notes, basic_info)

            # 7. Generate subjective data (95%)
            progress_data = {
                "stage": "Generating Data",
                "progress": 95,
                "message": "Generating subjective data： Preference QA Self QA Diversity QA graphrag_indexing"
            }
            yield f"data: {json.dumps(progress_data)}\n\n"

            l2_generator.gen_subjective_data(
                notes,
                basic_info,
                data_output_base_dir,
                storage.topics_path,
                entitys_path,
                graph_path,
                config_path,
            )

            # 8. Complete (100%)
            progress_data = {
                "stage": "Complete",
                "progress": 100,
                "message": "Data preparation completed",
                "result": {
                    "bio": basic_info["globalBio"],
                    "document_clusters": "Generated document clusters",
                    "chunk_topics": "Generated chunk topics"
                }
            }
            yield f"data: {json.dumps(progress_data)}\n\n"

        except Exception as e:
            logger.error(f"Data preparation failed: {str(e)}", exc_info=True)
            error_data = {
                "stage": "Error",
                "progress": -1,
                "message": f"Data preparation failed: {str(e)}"
            }
            yield f"data: {json.dumps(error_data)}\n\n"

    return Response(
        generate(),
        mimetype='text/event-stream',
        headers={
            'Cache-Control': 'no-cache',
            'Connection': 'keep-alive',
            'X-Accel-Buffering': 'no'  # Disable Nginx buffering
        }
    )


# Global variables for tracking training process
_training_process = None
_training_thread = None
_stopping_training = False


def get_model_paths(model_name: str) -> dict:
    """
    Get all paths related to the model
    
    Args:
        model_name: Model name
        
    Returns:
        Dictionary containing all related paths:
        - base_path: Base model path
        - personal_dir: Personal trained model output directory
        - merged_dir: Merged model output directory
    """
    base_dir = os.getcwd()
    paths = {
        "base_path": os.path.join(base_dir, "resources/L2/base_models", model_name),
        "personal_dir": os.path.join(base_dir, "resources/model/output/personal_model", model_name),
        "merged_dir": os.path.join(base_dir, "resources/model/output/merged_model", model_name),
        "gguf_dir": os.path.join(base_dir, "resources/model/output/gguf", model_name)
    }

    # Ensure all directories exist
    for path in paths.values():
        os.makedirs(path, exist_ok=True)

    return paths


def start_training(script_path: str, log_path: str) -> None:
    """Start training in a new thread"""
    global _training_process
    try:
        # Use ScriptRunner to execute the script
        runner = ScriptRunner(log_path=log_path)
        _training_process = runner.execute_script(
            script_path=script_path,
            script_type="training",
            is_python=False,  # This is a bash script
        )

        logger.info(f"Training process started: {_training_process}")

    except Exception as e:
        logger.error(f"Failed to start training process: {str(e)}")
        _training_process = None
        raise


@kernel2_bp.route("/train2", methods=["POST"])
def train2():
    """Start model training"""
    global _training_thread, _training_process, _stopping_training

    try:
        # Get request parameters
        data = request.get_json()
        if not data or "model_name" not in data:
            return jsonify(APIResponse.error(message="Missing required parameter: model_name", code=400))

        model_name = data["model_name"]
        paths = get_model_paths(model_name)

        # Get optional parameters with defaults
        learning_rate = data.get("learning_rate", 2e-4)
        num_train_epochs = data.get("number_of_epochs", 3)
        concurrency_threads = data.get("concurrency_threads", 2)
        data_synthesis_mode = data.get("data_synthesis_mode", "low")
        use_cuda = data.get("use_cuda", False)
        
        # Convert use_cuda to string "True" or "False" for the shell script
        use_cuda_str = "True" if use_cuda else "False"
        
        logger.info(f"Training configuration: learning_rate={learning_rate}, epochs={num_train_epochs}, "
                   f"threads={concurrency_threads}, mode={data_synthesis_mode}, use_cuda={use_cuda} ({use_cuda_str})")

        # Check if model exists
        if not os.path.exists(paths["base_path"]):
            return jsonify(APIResponse.error(
                message=f"Model '{model_name}' does not exist, please download first",
                code=400
            ))

        # Check if training is already running
        if _training_thread and _training_thread.is_alive():
            return jsonify(APIResponse.error("Training task is already running"))

        # Reset stopping flag
        _stopping_training = False

        # Prepare log directory and file
        log_dir = os.path.join(os.getcwd(), "logs")
        os.makedirs(log_dir, exist_ok=True)
        log_path = os.path.join(log_dir, "train.log")
        logger.info(f"Log file path: {log_path}")

        # Ensure output directory exists
        os.makedirs(paths["personal_dir"], exist_ok=True)

        # Set environment variables
        os.environ["MODEL_BASE_PATH"] = paths["base_path"]
        os.environ["MODEL_PERSONAL_DIR"] = paths["personal_dir"]
        # Assign
        os.environ["USER_NAME"] = LoadService.get_current_upload_name()

        logger.info(f"Environment variables set: {os.environ}")

        script_path = os.path.join(os.getcwd(), "lpm_kernel/L2/train_for_user.sh")

        # Build command arguments
        cmd_args = [
            "--lr", str(learning_rate),
            "--epochs", str(num_train_epochs),
            "--threads", str(concurrency_threads),
            "--mode", str(data_synthesis_mode),
            "--cuda", use_cuda_str  # Use the properly formatted string
        ]

        # Start training
        import threading
        _training_thread = threading.Thread(
            target=start_training_with_args,
            args=(script_path, log_path, cmd_args),
            daemon=True
        )
        _training_thread.start()

        return jsonify(APIResponse.success(
            data={
                "status": "training_started",
                "model_name": model_name,
                "log_path": log_path,
            },
            message="Training task started successfully"
        ))

    except Exception as e:
        logger.error(f"Error starting training task: {str(e)}")
        traceback.print_exc()
        return jsonify(APIResponse.error(message=f"Failed to start training: {str(e)}"))


def start_training_with_args(script_path: str, log_path: str, args: list) -> None:
    """Start training with additional arguments"""
    global _training_process
    try:
        # Convert script path and args to a command
        cmd = [script_path] + args
        
        # Use ScriptRunner to execute the script
        runner = ScriptRunner(log_path=log_path)
        _training_process = runner.execute_script(
            script_path=script_path,
            script_type="training",
            is_python=False,  # This is a bash script
            args=args
        )

        logger.info(f"Training process started with args: {args}, process: {_training_process}")

    except Exception as e:
        logger.error(f"Failed to start training process: {str(e)}")
        _training_process = None
        raise


@kernel2_bp.route("/merge_weights", methods=["POST"])
def merge_weights():
    """Merge model weights"""
    try:
        # Get request parameters
        data = request.get_json()
        if not data or "model_name" not in data:
            return jsonify(APIResponse.error(message="Missing required parameter: model_name", code=400))

        model_name = data["model_name"]
        paths = get_model_paths(model_name)

        # Check if model exists
        if not os.path.exists(paths["base_path"]):
            return jsonify(APIResponse.error(
                message=f"Model '{model_name}' does not exist, please download first",
                code=400
            ))

        # Check if training output exists
        if not os.path.exists(paths["personal_dir"]):
            return jsonify(APIResponse.error(
                message=f"Model '{model_name}' training output does not exist, please train model first",
                code=400
            ))

        # Ensure merged output directory exists
        os.makedirs(paths["merged_dir"], exist_ok=True)

        # Set environment variables
        os.environ["MODEL_BASE_PATH"] = paths["base_path"]
        os.environ["MODEL_PERSONAL_DIR"] = paths["personal_dir"]
        os.environ["MODEL_MERGED_DIR"] = paths["merged_dir"]

        logger.info(f"Environment variables set: MODEL_BASE_PATH :  {os.environ}")

        script_path = os.path.join(
            os.getcwd(), "lpm_kernel/L2/merge_weights_for_user.sh"
        )
        log_path = os.path.join(os.getcwd(), "logs", f"merge_weights_{model_name}.log")

        # Ensure log directory exists
        os.makedirs(os.path.dirname(log_path), exist_ok=True)

        # Use script executor to execute merge script
        result = script_executor.execute(
            script_path=script_path, script_type="merge_weights", log_file=log_path
        )

        return jsonify(
            APIResponse.success(
                data={
                    **result,
                    "model_name": model_name,
                    "log_path": log_path,
                    "personal_dir": paths["personal_dir"],
                    "merged_dir": paths["merged_dir"]
                },
                message="Weight merge task started"
            )
        )

    except Exception as e:
        error_msg = f"Failed to start weight merge: {str(e)}"
        logger.error(error_msg)
        return jsonify(APIResponse.error(message=error_msg, code=500))


@kernel2_bp.route("/convert_model", methods=["POST"])
def convert_model():
    """Convert model to GGUF format"""
    try:
        # Get request parameters
        data = request.get_json()
        logger.info(f"Request parameters: {data}")
        if not data or "model_name" not in data:
            return jsonify(APIResponse.error(message="Missing required parameter: model_name", code=400))

        model_name = data["model_name"]
        logger.info(f"Converting model: {model_name}")
        paths = get_model_paths(model_name)

        # Check if merged model exists
        merged_model_dir = paths["merged_dir"]
        logger.info(f"Merged model path: {merged_model_dir}")
        if not os.path.exists(merged_model_dir):
            return jsonify(APIResponse.error(
                message=f"Model '{model_name}' merged output does not exist, please merge model first",
                code=400
            ))
            
        logger.info("开始开始开始12312")

        # Get GGUF output directory
        gguf_dir = paths["gguf_dir"]
        logger.info(f"GGUF output directory: {gguf_dir}")

        # Generate timestamp for the filename
        from datetime import datetime
        timestamp = datetime.now().strftime("%Y%m%d_%H%M%S")
        gguf_filename = f"{timestamp}.gguf"
        
        script_path = os.path.join(os.getcwd(), "lpm_kernel/L2/convert_hf_to_gguf.py")
        gguf_path = os.path.join(gguf_dir, gguf_filename)
        logger.info(f"GGUF output path: {gguf_path}")

        # Get training parameters from TrainingParamsManager
        from ..trainprocess.training_params_manager import TrainingParamsManager
        training_params = TrainingParamsManager.get_latest_training_params()
        logger.info(f"Retrieved training parameters: {training_params}")
        
        # Save training parameters to a JSON file in the GGUF directory
        training_params_path = os.path.join(gguf_dir, f"{timestamp}.json")
        try:
            # 添加模型路径到训练参数
            training_params["model_path"] = gguf_path
            
            with open(training_params_path, 'w', encoding='utf-8') as f:
                json.dump(training_params, f, indent=2)
            logger.info(f"Training parameters saved to {training_params_path}")
        except Exception as e:
            logger.error(f"Failed to save training parameters: {str(e)}")

        # Build parameters
        args = [
            merged_model_dir,
            "--outfile",
            gguf_path,
            "--outtype",
            "f16",
        ]
        logger.info(f"Parameters: {args}")
        # Use script executor to execute conversion script
        result = script_executor.execute(
            script_path=script_path, script_type="convert_model", args=args
        )

        # Model conversion completed
        try:
            with DatabaseSession.session() as session:
                update_count = session.query(Memory).filter(Memory.status == "active").update(
                    {"is_trained": True},
                    synchronize_session=False  # 不同步会话状态，提高性能
                )
                
                # 提交更改
                session.commit()
            logger.info("结束结束")
            logger.info(f"Updated training status for {update_count} memory records")
        except Exception as e:
            logger.error(f"Failed to update memory training status: {str(e)}", exc_info=True)

        logger.info(f"Model conversion successful: {result}")
        return jsonify(APIResponse.success(
            data={
                **result,
                "model_name": model_name,
                "merged_dir": merged_model_dir,
                "gguf_path": gguf_path,
                "training_params_path": training_params_path,
                "training_params": training_params
            },
            message="Model conversion task started"
        ))

    except Exception as e:
        error_msg = f"Failed to start model conversion: {str(e)}"
        logger.error(error_msg)
        return jsonify(APIResponse.error(message=error_msg, code=500))

>>>>>>> 65ce8d43

@kernel2_bp.route("/llama/start", methods=["POST"])
def start_llama_server():
    """Start llama-server service"""
    try:
        # Get request parameters
        data = request.get_json()
        if not data:
            return jsonify(APIResponse.error(message="Missing request data", code=400))
                    
        if "model_path" not in data and "full_path" not in data:
            return jsonify(APIResponse.error(message="Missing required parameter: model_path or full_path", code=400))

        # Get model path from appropriate field
        model_path = data.get("model_path") or data.get("full_path")

        # Extract model_name from path (directory name)
        model_name = os.path.basename(os.path.dirname(model_path)) if "/" in model_path else model_path
        # Get optional use_gpu parameter with default value of True
        use_gpu = data.get("use_gpu", True)
<<<<<<< HEAD
        base_dir = os.getcwd()
        model_dir = os.path.join(base_dir, "resources/model/output/gguf", model_name)
        gguf_path = os.path.join(model_dir, "model.gguf")
=======
        
        # paths = get_model_paths(model_name)
        # gguf_path = os.path.join(paths["gguf_dir"], "model.gguf")
        gguf_path = data["full_path"]
>>>>>>> 65ce8d43

        server_path = os.path.join(os.getcwd(), "llama.cpp/build/bin")
        if os.path.exists(os.path.join(os.getcwd(), "llama.cpp/build/bin/Release")):
            server_path = os.path.join(os.getcwd(), "llama.cpp/build/bin/Release")
            
        # Determine the executable name based on platform (.exe for Windows)
        if sys.platform.startswith("win"):
            server_executable = "llama-server.exe"
        else:
            server_executable = "llama-server"
        server_path = os.path.join(server_path, server_executable)

        # Check if model file exists
        if not os.path.exists(gguf_path):
            return jsonify(APIResponse.error(
                message=f"Model '{model_name}' GGUF file does not exist, please convert model first",
                code=400
            ))

        # Start the server using the LocalLLMService with GPU acceleration if requested
        success = local_llm_service.start_server(gguf_path, use_gpu=use_gpu)
        
        if not success:
            return jsonify(APIResponse.error(message="Failed to start llama-server", code=500))
            
        # Get updated service status
        status = local_llm_service.get_server_status()
        
        # Return success response with GPU info
        gpu_info = "with GPU acceleration" if use_gpu and torch.cuda.is_available() else "with CPU only"
        return jsonify(
            APIResponse.success(
                data={
                    "model_name": model_name,
                    "gguf_path": gguf_path,
                    "status": "running" if status.is_running else "starting",
                    "use_gpu": use_gpu and torch.cuda.is_available(),
                    "gpu_info": gpu_info
                },
                message=f"llama-server service started {gpu_info}"
            )
        )

    except Exception as e:
        error_msg = f"Failed to start llama-server: {str(e)}"
        logger.error(error_msg)
        return jsonify(APIResponse.error(message=error_msg, code=500))


# Flag to track if service is stopping
_stopping_server = False

@kernel2_bp.route("/llama/stop", methods=["POST"])
def stop_llama_server():
    """Stop llama-server service - Force immediate termination of the process"""
    global _stopping_server

    try:
        # If service is already stopping, return notification
        if _stopping_server:
            return jsonify(APIResponse.success(message="llama-server service is stopping"))

        _stopping_server = True  # Set stopping flag

        try:
            # use improved local_llm_service.stop_server() to stop all llama-server process
            status = local_llm_service.stop_server()

            # check if there are still processes running
            if status.is_running and status.process_info:
                pid = status.process_info.pid
                logger.warning(f"llama-server process still running: {pid}")
                return jsonify(APIResponse.success(
                    message="llama-server service could not be fully stopped. Please try again.",
                    data={"running_pid": pid}
                ))
            else:
                return jsonify(APIResponse.success(message="llama-server service has been stopped successfully"))

        except Exception as e:
            logger.error(f"Error while stopping llama-server: {str(e)}")
            return jsonify(APIResponse.error(message=f"Error stopping llama-server: {str(e)}", code=500))
        finally:
            _stopping_server = False

    except Exception as e:
        _stopping_server = False
        logger.error(f"Failed to stop llama-server: {str(e)}")
        return jsonify(APIResponse.error(message=f"Failed to stop llama-server: {str(e)}", code=500))


@kernel2_bp.route("/llama/status", methods=["GET"])
@validate()
def get_llama_server_status():
    """Get llama-server service status"""
    try:
        status = local_llm_service.get_server_status()
        return APIResponse.success(asdict(status))

    except Exception as e:
        logger.error(f"Error getting llama-server status: {str(e)}", exc_info=True)
        return APIResponse.error(f"Error getting llama-server status: {str(e)}")

<<<<<<< HEAD
=======

@kernel2_bp.route("/list_gguf_models", methods=["GET"])
def list_gguf_models():
    """List all GGUF models and their training parameters"""
    try:
        base_dir = os.getcwd()
        gguf_base_dir = os.path.join(base_dir, "resources/model/output/gguf")
        
        # Check if the directory exists
        if not os.path.exists(gguf_base_dir):
            return jsonify(APIResponse.error(message="GGUF directory does not exist", code=404))
        
        # Get all model folders
        model_folders = [f for f in os.listdir(gguf_base_dir) if os.path.isdir(os.path.join(gguf_base_dir, f))]
        
        result = []
        for model_name in model_folders:
            model_dir = os.path.join(gguf_base_dir, model_name)
            
            # Get all GGUF files in this model directory
            gguf_files = [f for f in os.listdir(model_dir) if f.endswith(".gguf")]
            
            for gguf_file in gguf_files:
                gguf_path = os.path.join(model_dir, gguf_file)
                model_path = f"{model_name}/{gguf_file}"
                
                # Look for corresponding JSON file with training parameters
                json_file = gguf_file.replace(".gguf", ".json")
                json_path = os.path.join(model_dir, json_file)
                training_params = {}
                
                if os.path.exists(json_path):
                    try:
                        with open(json_path, 'r', encoding='utf-8') as f:
                            training_params = json.load(f)
                    except Exception as e:
                        logger.error(f"Failed to load training parameters for {model_path}: {str(e)}")
                
                # Get file information
                file_stats = os.stat(gguf_path)
                file_size = file_stats.st_size
                created_time = file_stats.st_ctime
                
                model_info = {
                    "model_path": model_path,
                    "full_path": gguf_path,
                    "file_size": file_size,
                    "created_time": created_time,
                    "training_params": training_params
                }
                
                result.append(model_info)
        
        # Sort by creation time (newest first)
        result.sort(key=lambda x: x["created_time"], reverse=True)
        
        return jsonify(APIResponse.success(
            data=result,
            message=f"Found {len(result)} GGUF model(s)"
        ))

    except Exception as e:
        error_msg = f"Failed to list GGUF models: {str(e)}"
        logger.error(error_msg)
        return jsonify(APIResponse.error(message=error_msg, code=500))


@kernel2_bp.route("/test/version", methods=["GET"])
def test_version():
    """Test environment version"""
    try:
        # Execute python command directly to get version
        result = script_executor.execute(
            script_path="python", script_type="version_check", args=["--version"]
        )

        return jsonify(
            APIResponse.success(
                data={"python_version": result}, message="Version information obtained successfully"
            )
        )

    except Exception as e:
        error_msg = f"Failed to get version information: {str(e)}"
        logger.error(error_msg)
        return jsonify(APIResponse.error(error_msg))


>>>>>>> 65ce8d43
@kernel2_bp.route("/chat", methods=["POST"])
@validate()
def chat(body: ChatRequest):
    """
    Chat interface - Stream response (OpenAI API compatible)

    Request parameters: Compatible with OpenAI Chat Completions API format
    - messages: List[Dict[str, str]], standard OpenAI message list with format:
        [
            {"role": "system", "content": "You are a helpful assistant."},
            {"role": "user", "content": "Hello, who are you?"},
            {"role": "assistant", "content": "I am a helpful assistant."},
            {"role": "user", "content": "What can you do for me?"}  
        ]
    - metadata: Dict[str, Any], additional parameters for request processing (optional):
        {
            "enable_l0_retrieval": true,  // whether to enable knowledge retrieval
            "enable_l1_retrieval": false, // whether to enable advanced knowledge retrieval
            "role_id": "uuid-string"      // optional role UUID for system customization
        }
    - stream: bool, whether to stream the response (default: True)
    - model: str, model identifier (optional, default uses configured model)
    - temperature: float, controls randomness (default: 0.1)
    - max_tokens: int, maximum tokens to generate (default: 2000)

    Response: Standard OpenAI Chat Completions API format
    For stream=true (Server-Sent Events):
    - id: str, response unique identifier
    - object: "chat.completion.chunk"
    - created: int, timestamp
    - model: str, model identifier
    - system_fingerprint: str, system fingerprint
    - choices: [
        {
          "index": 0,
          "delta": {"content": str},
          "finish_reason": null or "stop"
        }
      ]
    
    The last event will be: data: [DONE]
    
    For stream=false:
    - Complete response object with full message content
    """
    try:
        logger.info(f"Starting chat request: {body}")
        # 1. Check service status
        status = local_llm_service.get_server_status()
        if not status.is_running:
            # Format error response in OpenAI-compatible format
            error_msg = "LLama server is not running"
            logger.error(error_msg)
            error_response = {
                "error": {
                    "message": error_msg,
                    "type": "server_error",
                    "code": "service_unavailable"
                }
            }
            # Return as regular JSON response for non-stream or stream-compatible error
            if not body.stream:
                return APIResponse.error(message="Service temporarily unavailable", code=503), 503
            return local_llm_service.handle_stream_response(iter([error_response]))

        try:
            # Use chat_service to process request with OpenAI-compatible format
            response = chat_service.chat(
                request=body,
                stream=body.stream,  # Respect the stream parameter from request
                json_response=False,
                strategy_chain=[BasePromptStrategy, RoleBasedStrategy, KnowledgeEnhancedStrategy]
            )
            
            # Handle streaming or non-streaming response appropriately
            if body.stream:
                return local_llm_service.handle_stream_response(response)
            else:
                # For non-streaming, return the complete response as JSON
                return jsonify(response)

        except ValueError as e:
            error_msg = str(e)
            logger.error(f"Value error: {error_msg}")
            error_response = {
                "error": {
                    "message": error_msg,
                    "type": "invalid_request_error",
                    "code": "bad_request"
                }
            }
            if not body.stream:
                return jsonify(error_response), 400
            return local_llm_service.handle_stream_response(iter([error_response]))

    except Exception as e:
        error_msg = f"Request processing failed: {str(e)}"
        logger.error(error_msg, exc_info=True)
        error_response = {
            "error": {
                "message": error_msg,
                "type": "server_error",
                "code": "internal_server_error"
            }
        }
        if not getattr(body, 'stream', True):  # Default to stream if attribute missing
            return jsonify(error_response), 500
        return local_llm_service.handle_stream_response(iter([error_response]))


@kernel2_bp.route("/cuda/available", methods=["GET"])
def check_cuda_available():
    """Check if CUDA is available for model training/inference"""
    try:
        import torch
        cuda_available = torch.cuda.is_available()
        cuda_info = {}
        
        if cuda_available:
            cuda_info = {
                "device_count": torch.cuda.device_count(),
                "current_device": torch.cuda.current_device(),
                "device_name": torch.cuda.get_device_name(0)
            }
        
        return jsonify(APIResponse.success(
            data={
                "cuda_available": cuda_available,
                "cuda_info": cuda_info
            },
            message="CUDA availability check completed"
        ))
    except Exception as e:
        error_msg = f"Error checking CUDA availability: {str(e)}"
        logger.error(error_msg)
        return jsonify(APIResponse.error(message=error_msg, code=500))<|MERGE_RESOLUTION|>--- conflicted
+++ resolved
@@ -1,3 +1,4 @@
+import json
 import logging
 import os
 import time
@@ -9,15 +10,12 @@
 from flask import Blueprint, jsonify, request
 from flask_pydantic import validate
 
-<<<<<<< HEAD
-=======
 from lpm_kernel.models.memory import Memory
 from lpm_kernel.common.repository.database_session import DatabaseSession
 from lpm_kernel.L1.serializers import NotesStorage
 from lpm_kernel.L1.utils import save_true_topics
 from lpm_kernel.L2.l2_generator import L2Generator
 from lpm_kernel.L2.utils import save_hf_model
->>>>>>> 65ce8d43
 from lpm_kernel.api.common.responses import APIResponse
 from lpm_kernel.api.domains.kernel2.dto.chat_dto import (
     ChatRequest,
@@ -28,10 +26,9 @@
     RoleBasedStrategy,
     KnowledgeEnhancedStrategy,
 )
+from lpm_kernel.api.domains.kernel2.services.role_service import role_service
 from lpm_kernel.api.domains.loads.services import LoadService
 from lpm_kernel.api.services.local_llm_service import local_llm_service
-<<<<<<< HEAD
-=======
 from lpm_kernel.kernel.chunk_service import ChunkService
 from lpm_kernel.kernel.l1.l1_manager import (
     extract_notes_from_documents,
@@ -39,10 +36,11 @@
     get_latest_status_bio,
     get_latest_global_bio,
 )
->>>>>>> 65ce8d43
 
 from ...common.script_executor import ScriptExecutor
+from ...common.script_runner import ScriptRunner
 from ....configs.config import Config
+from ....kernel.note_service import NoteService
 
 logger = logging.getLogger(__name__)
 
@@ -75,6 +73,45 @@
         return jsonify(APIResponse.success(data={"status": "stopped"}))
 
 
+@kernel2_bp.route("/model/download", methods=["POST"])
+def downloadModel():
+    """Download base model
+    
+    Request body:
+    {
+        "model_name": str  # Model name, e.g. "Qwen/Qwen2.5-0.5B-Instruct"
+    }
+    
+    Returns:
+    {
+        "code": int,
+        "message": str,
+        "data": {
+            "model_path": str  # Model save path
+        }
+    }
+    """
+    try:
+        data = request.get_json()
+        if not data or "model_name" not in data:
+            return jsonify(APIResponse.error(message="Missing required parameter: model_name", code=400))
+
+        model_name = data["model_name"]
+
+        # Download and save model
+        model_path = save_hf_model(model_name)
+
+        return jsonify(APIResponse.success(
+            data={"model_path": model_path},
+            message="Model download completed"
+        ))
+
+    except Exception as e:
+        error_msg = f"Failed to download model: {str(e)}"
+        logger.error(error_msg)
+        return jsonify(APIResponse.error(message=error_msg, code=500))
+
+
 @kernel2_bp.route("/username", methods=["GET"])
 def username():
     return jsonify(APIResponse.success(data={"username": LoadService.get_current_upload_name()}))
@@ -83,8 +120,6 @@
 @kernel2_bp.route("/docker/env", methods=["GET"])
 def docker_env():
     return jsonify(APIResponse.success(data={"in_docker_env": os.getenv("IN_DOCKER_ENV")}))
-<<<<<<< HEAD
-=======
     
 
 
@@ -515,7 +550,7 @@
                 message=f"Model '{model_name}' merged output does not exist, please merge model first",
                 code=400
             ))
-            
+
         logger.info("开始开始开始12312")
 
         # Get GGUF output directory
@@ -526,7 +561,7 @@
         from datetime import datetime
         timestamp = datetime.now().strftime("%Y%m%d_%H%M%S")
         gguf_filename = f"{timestamp}.gguf"
-        
+
         script_path = os.path.join(os.getcwd(), "lpm_kernel/L2/convert_hf_to_gguf.py")
         gguf_path = os.path.join(gguf_dir, gguf_filename)
         logger.info(f"GGUF output path: {gguf_path}")
@@ -535,13 +570,13 @@
         from ..trainprocess.training_params_manager import TrainingParamsManager
         training_params = TrainingParamsManager.get_latest_training_params()
         logger.info(f"Retrieved training parameters: {training_params}")
-        
+
         # Save training parameters to a JSON file in the GGUF directory
         training_params_path = os.path.join(gguf_dir, f"{timestamp}.json")
         try:
             # 添加模型路径到训练参数
             training_params["model_path"] = gguf_path
-            
+
             with open(training_params_path, 'w', encoding='utf-8') as f:
                 json.dump(training_params, f, indent=2)
             logger.info(f"Training parameters saved to {training_params_path}")
@@ -569,7 +604,7 @@
                     {"is_trained": True},
                     synchronize_session=False  # 不同步会话状态，提高性能
                 )
-                
+
                 # 提交更改
                 session.commit()
             logger.info("结束结束")
@@ -595,7 +630,6 @@
         logger.error(error_msg)
         return jsonify(APIResponse.error(message=error_msg, code=500))
 
->>>>>>> 65ce8d43
 
 @kernel2_bp.route("/llama/start", methods=["POST"])
 def start_llama_server():
@@ -605,7 +639,7 @@
         data = request.get_json()
         if not data:
             return jsonify(APIResponse.error(message="Missing request data", code=400))
-                    
+
         if "model_path" not in data and "full_path" not in data:
             return jsonify(APIResponse.error(message="Missing required parameter: model_path or full_path", code=400))
 
@@ -616,16 +650,10 @@
         model_name = os.path.basename(os.path.dirname(model_path)) if "/" in model_path else model_path
         # Get optional use_gpu parameter with default value of True
         use_gpu = data.get("use_gpu", True)
-<<<<<<< HEAD
-        base_dir = os.getcwd()
-        model_dir = os.path.join(base_dir, "resources/model/output/gguf", model_name)
-        gguf_path = os.path.join(model_dir, "model.gguf")
-=======
         
         # paths = get_model_paths(model_name)
         # gguf_path = os.path.join(paths["gguf_dir"], "model.gguf")
         gguf_path = data["full_path"]
->>>>>>> 65ce8d43
 
         server_path = os.path.join(os.getcwd(), "llama.cpp/build/bin")
         if os.path.exists(os.path.join(os.getcwd(), "llama.cpp/build/bin/Release")):
@@ -678,6 +706,7 @@
 # Flag to track if service is stopping
 _stopping_server = False
 
+
 @kernel2_bp.route("/llama/stop", methods=["POST"])
 def stop_llama_server():
     """Stop llama-server service - Force immediate termination of the process"""
@@ -729,8 +758,6 @@
         logger.error(f"Error getting llama-server status: {str(e)}", exc_info=True)
         return APIResponse.error(f"Error getting llama-server status: {str(e)}")
 
-<<<<<<< HEAD
-=======
 
 @kernel2_bp.route("/list_gguf_models", methods=["GET"])
 def list_gguf_models():
@@ -738,42 +765,42 @@
     try:
         base_dir = os.getcwd()
         gguf_base_dir = os.path.join(base_dir, "resources/model/output/gguf")
-        
+
         # Check if the directory exists
         if not os.path.exists(gguf_base_dir):
             return jsonify(APIResponse.error(message="GGUF directory does not exist", code=404))
-        
+
         # Get all model folders
         model_folders = [f for f in os.listdir(gguf_base_dir) if os.path.isdir(os.path.join(gguf_base_dir, f))]
-        
+
         result = []
         for model_name in model_folders:
             model_dir = os.path.join(gguf_base_dir, model_name)
-            
+
             # Get all GGUF files in this model directory
             gguf_files = [f for f in os.listdir(model_dir) if f.endswith(".gguf")]
-            
+
             for gguf_file in gguf_files:
                 gguf_path = os.path.join(model_dir, gguf_file)
                 model_path = f"{model_name}/{gguf_file}"
-                
+
                 # Look for corresponding JSON file with training parameters
                 json_file = gguf_file.replace(".gguf", ".json")
                 json_path = os.path.join(model_dir, json_file)
                 training_params = {}
-                
+
                 if os.path.exists(json_path):
                     try:
                         with open(json_path, 'r', encoding='utf-8') as f:
                             training_params = json.load(f)
                     except Exception as e:
                         logger.error(f"Failed to load training parameters for {model_path}: {str(e)}")
-                
+
                 # Get file information
                 file_stats = os.stat(gguf_path)
                 file_size = file_stats.st_size
                 created_time = file_stats.st_ctime
-                
+
                 model_info = {
                     "model_path": model_path,
                     "full_path": gguf_path,
@@ -781,12 +808,12 @@
                     "created_time": created_time,
                     "training_params": training_params
                 }
-                
+
                 result.append(model_info)
-        
+
         # Sort by creation time (newest first)
         result.sort(key=lambda x: x["created_time"], reverse=True)
-        
+
         return jsonify(APIResponse.success(
             data=result,
             message=f"Found {len(result)} GGUF model(s)"
@@ -819,7 +846,6 @@
         return jsonify(APIResponse.error(error_msg))
 
 
->>>>>>> 65ce8d43
 @kernel2_bp.route("/chat", methods=["POST"])
 @validate()
 def chat(body: ChatRequest):
@@ -882,7 +908,7 @@
             }
             # Return as regular JSON response for non-stream or stream-compatible error
             if not body.stream:
-                return APIResponse.error(message="Service temporarily unavailable", code=503), 503
+                return APIResponse.error(message="服务暂时不可用", code=503), 503
             return local_llm_service.handle_stream_response(iter([error_response]))
 
         try:
