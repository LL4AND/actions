--- conflicted
+++ resolved
@@ -56,48 +56,6 @@
         return jsonify(APIResponse.success(data={"status": "stopped"}))
 
 
-<<<<<<< HEAD
-@kernel2_bp.route("/model/download", methods=["POST"])
-def downloadModel():
-    """Download base model
-    
-    Request body:
-    {
-        "model_name": str  # Model name, e.g. "Qwen/Qwen3-0.6B"
-    }
-    
-    Returns:
-    {
-        "code": int,
-        "message": str,
-        "data": {
-            "model_path": str  # Model save path
-        }
-    }
-    """
-    try:
-        data = request.get_json()
-        if not data or "model_name" not in data:
-            return jsonify(APIResponse.error(message="Missing required parameter: model_name", code=400))
-
-        model_name = data["model_name"]
-
-        # Download and save model
-        model_path = save_hf_model(model_name)
-
-        return jsonify(APIResponse.success(
-            data={"model_path": model_path},
-            message="Model download completed"
-        ))
-
-    except Exception as e:
-        error_msg = f"Failed to download model: {str(e)}"
-        logger.error(error_msg)
-        return jsonify(APIResponse.error(message=error_msg, code=500))
-
-
-=======
->>>>>>> da2b704e
 @kernel2_bp.route("/username", methods=["GET"])
 def username():
     return jsonify(APIResponse.success(data={"username": LoadService.get_current_upload_name()}))
