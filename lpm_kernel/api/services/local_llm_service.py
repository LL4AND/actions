--- conflicted
+++ resolved
@@ -4,12 +4,9 @@
 import psutil
 import time
 import subprocess
-<<<<<<< HEAD
 import torch  # Add torch import for CUDA detection
-=======
 import threading
 import queue
->>>>>>> 71d54a5b
 from typing import Iterator, Any, Optional, Generator, Dict
 from datetime import datetime
 from flask import Response
