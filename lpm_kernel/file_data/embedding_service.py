--- conflicted
+++ resolved
@@ -90,17 +90,10 @@
                 self.chunk_collection = self.client.create_collection(
                     name="document_chunks", metadata={"hnsw:space": "cosine", "dimension": self.dimension}
                 )
-<<<<<<< HEAD
-            except Exception as e:
-                logger.error(f"Failed to create 'document_chunks' collection: {str(e)}", exc_info=True)
-                raise RuntimeError(f"Failed to create 'document_chunks' collection: {str(e)}")
-            logger.info(f"Created 'document_chunks' collection with dimension {self.dimension}")
-=======
                 logger.info(f"Created 'document_chunks' collection with dimension {self.dimension}")
             except Exception as e:
                 logger.error(f"Failed to create 'document_chunks' collection: {str(e)}", exc_info=True)
                 raise RuntimeError(f"Failed to create 'document_chunks' collection: {str(e)}")
->>>>>>> a7577e5a
 
     def generate_document_embedding(self, document: DocumentDTO) -> List[float]:
         """Process document level embedding and store in ChromaDB"""
