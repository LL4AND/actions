from enum import Enum
from typing import Dict, List, Optional
import json
import os
import re
import time
import psutil
from lpm_kernel.configs.config import Config
from lpm_kernel.L1.utils import save_true_topics
from lpm_kernel.L1.serializers import NotesStorage
from lpm_kernel.kernel.note_service import NoteService
from lpm_kernel.L2.l2_generator import L2Generator
from lpm_kernel.L2.utils import save_hf_model
from lpm_kernel.api.common.responses import APIResponse
from lpm_kernel.api.domains.loads.services import LoadService
from lpm_kernel.kernel.chunk_service import ChunkService
from lpm_kernel.kernel.l1.l1_manager import (
    extract_notes_from_documents,
    document_service,
    get_latest_status_bio,
    get_latest_global_bio,
)
from lpm_kernel.api.common.script_executor import ScriptExecutor
from lpm_kernel.configs.config import Config
from lpm_kernel.file_data.chunker import DocumentChunker
from lpm_kernel.kernel.l1.l1_manager import generate_l1_from_l0
import threading
from lpm_kernel.api.domains.trainprocess.progress_enum import Status
from lpm_kernel.api.domains.trainprocess.train_progress import TrainProgress
from lpm_kernel.api.domains.trainprocess.process_step import ProcessStep
from lpm_kernel.api.domains.trainprocess.progress_holder import TrainProgressHolder
from lpm_kernel.train.training_params_manager import TrainingParamsManager
from lpm_kernel.common.repository.database_session import DatabaseSession
from lpm_kernel.api.domains.kernel.routes import store_l1_data
import gc
import subprocess
from lpm_kernel.configs.logging import get_train_process_logger, TRAIN_LOG_FILE
logger = get_train_process_logger()

class TrainProcessService:
    """Training process service (singleton pattern)"""
    
    _instance = None
    _initialized = False
    
    # Static variable to store the latest training parameters
    _latest_training_params = {
        "model_name": "Qwen2.5-0.5B-Instruct",
        "learning_rate": 1e-4,
        "number_of_epochs": 3,
        "concurrency_threads": 2,
        "data_synthesis_mode": "low",
        "use_cuda": False  # Added CUDA support flag
    }

    def __new__(cls, *args, **kwargs):
        if cls._instance is None:
            cls._instance = super().__new__(cls)
        return cls._instance

    def __init__(self, current_model_name: str = None):
        if not self._initialized:
            # Generate a unique progress file name based on model name
            self.progress = TrainProgressHolder(current_model_name)
            self.model_name = current_model_name  # Set model name directly
            self._initialized = True
            
            # Initialize stop flag
            self.is_stopped = False
            self.current_step = None
            
            # Initialize L2 data dictionary
            self.l2_data = {
                "notes": None,
                "basic_info": None,
                "data_output_base_dir": None,
                "topics_path": None,
                "entitys_path": None,
                "graph_path": None,
                "config_path": None
            }
            self.l2_data_prepared = False
        
        # Update model name and progress instance if model name changes
        if current_model_name is not None and current_model_name != self.model_name:
            self.model_name = current_model_name
            # Create new progress instance with updated progress file name
            self.progress = TrainProgressHolder(current_model_name)

    def list_documents(self):
        """List all documents"""
        try:
            # Mark step as in progress
            self.progress.mark_step_status(ProcessStep.LIST_DOCUMENTS, Status.IN_PROGRESS)            
            # Directly call document service instead of API
            documents = document_service.list_documents()
            # Mark step as completed if we found documents
            self.progress.mark_step_status(ProcessStep.LIST_DOCUMENTS, Status.COMPLETED)
                
            return [doc.to_dict() for doc in documents]
        except Exception as e:
            logger.error(f"List documents failed: {str(e)}")
            self.progress.mark_step_status(ProcessStep.LIST_DOCUMENTS, Status.FAILED)
            return []

    def generate_document_embeddings(self) -> bool:
        """Process embeddings for all documents"""
        try:
            # Mark step as in progress
            self.progress.mark_step_status(ProcessStep.GENERATE_DOCUMENT_EMBEDDINGS, Status.IN_PROGRESS)
            documents = self.list_documents() 
            for doc in documents:
                doc_id = doc.get("id")

                # Directly call document service instead of API
                embedding = document_service.process_document_embedding(doc_id)
                if embedding is None:
                    logger.error(
                        f"Generate document embeddings failed for doc_id: {doc_id}"
                    )
                    self.progress.mark_step_status(ProcessStep.GENERATE_DOCUMENT_EMBEDDINGS, Status.FAILED)
                    return False
                self.progress.mark_step_status(ProcessStep.GENERATE_DOCUMENT_EMBEDDINGS, Status.COMPLETED)
                logger.info(f"Successfully generated embedding for document {doc_id}") 
            return True
        except Exception as e:
            logger.error(f"Generate document embeddings failed: {str(e)}")
            self.progress.mark_step_status(ProcessStep.GENERATE_DOCUMENT_EMBEDDINGS, Status.FAILED)
            return False

    def process_chunks(self) -> bool:
        """Process document chunks"""
        try:
            # Mark step as in progress
            self.progress.mark_step_status(ProcessStep.CHUNK_DOCUMENT, Status.IN_PROGRESS)
            config = Config.from_env()
            chunker = DocumentChunker(
                chunk_size=int(config.get("DOCUMENT_CHUNK_SIZE")),
                overlap=int(config.get("DOCUMENT_CHUNK_OVERLAP")),
            )
            documents = document_service.list_documents()
            processed, failed = 0, 0

            chunk_service = ChunkService()
            for doc in documents:
                try:
                    if not doc.raw_content:
                        logger.warning(f"Document {doc.id} has no content, skipping...")
                        failed += 1
                        continue

                    # Split into chunks and save
                    chunks = chunker.split(doc.raw_content)
                    for chunk in chunks:
                        chunk.document_id = doc.id
                        chunk_service.save_chunk(chunk)

                    processed += 1
                    logger.info(
                        f"Document {doc.id} processed: {len(chunks)} chunks created"
                    )
                except Exception as e:
                    logger.error(f"Failed to process document {doc.id}: {str(e)}")
                    failed += 1      
            self.progress.mark_step_status(ProcessStep.CHUNK_DOCUMENT, Status.COMPLETED)
            return True
        except Exception as e:
            logger.error(f"Process chunks failed: {str(e)}")
            self.progress.mark_step_status(ProcessStep.CHUNK_DOCUMENT, Status.FAILED)
            return False

    def chunk_embedding(self) -> bool:
        """Process embeddings for all document chunks"""
        try:
            # Mark step as in progress
            self.progress.mark_step_status(ProcessStep.CHUNK_EMBEDDING, Status.IN_PROGRESS)
            documents = self.list_documents()
            for doc in documents:
                doc_id = doc.get("id")
                try:
                    # Directly call document service to generate chunk embeddings
                    processed_chunks = document_service.generate_document_chunk_embeddings(doc_id)
                    if not processed_chunks:
                        logger.warning(f"No chunks to process for document: {doc_id}")
                        continue
                except Exception as e:
                    logger.error(
                        f"Generate chunk embeddings failed for doc_id: {doc_id}: {str(e)}"
                    )
                    self.progress.mark_step_status(ProcessStep.CHUNK_EMBEDDING, Status.FAILED)
                    return False
            # All documents' chunks processed successfully
            self.progress.mark_step_status(ProcessStep.CHUNK_EMBEDDING, Status.COMPLETED)
            return True
        except Exception as e:
            logger.error(f"Generate chunk embeddings failed: {str(e)}")
            self.progress.mark_step_status(ProcessStep.CHUNK_EMBEDDING, Status.FAILED)
            return False

    def extract_dimensional_topics(self) -> bool:
        """Extract dimensional topics (L0)"""
        try:
            # Mark step as in progress
            self.progress.mark_step_status(ProcessStep.EXTRACT_DIMENSIONAL_TOPICS, Status.IN_PROGRESS)
            logger.info("Starting dimensional topics extraction (L0)...")
            
            # Generate L0 - Call document_service to analyze all documents
            logger.info("Generating L0 data...")
            analyzed_docs = document_service.analyze_all_documents()
            logger.info(f"Successfully analyzed {len(analyzed_docs)} documents for L0")
            
            # Mark step as completed
            self.progress.mark_step_status(ProcessStep.EXTRACT_DIMENSIONAL_TOPICS, Status.COMPLETED)
            logger.info("Dimensional topics extraction (L0) completed successfully")
            return True

        except Exception as e:
            logger.error(f"Extract dimensional topics (L0) failed: {str(e)}")
            self.progress.mark_step_status(ProcessStep.EXTRACT_DIMENSIONAL_TOPICS, Status.FAILED)
            return False
            
    def generate_biography(self) -> bool:
        """Generate biography using L1 data"""
        try:
            # Mark step as in progress
            self.progress.mark_step_status(ProcessStep.GENERATE_BIOGRAPHY, Status.IN_PROGRESS)
            logger.info("Starting biography generation...")

            # Generate L1 data and biography
            logger.info("Generating L1 data and biography...")
            l1_data = generate_l1_from_l0()
            logger.info("Successfully generated L1 data and biography")

            # Store L1 data
            with DatabaseSession.session() as session:
                store_l1_data(session, l1_data)

            # Mark step as completed
            self.progress.mark_step_status(ProcessStep.GENERATE_BIOGRAPHY, Status.COMPLETED)
            logger.info("Biography generation completed successfully")
            return True

        except Exception as e:
            logger.error(f"Biography generation failed: {str(e)}")
            self.progress.mark_step_status(ProcessStep.GENERATE_BIOGRAPHY, Status.FAILED)
            return False

    def model_download(self) -> bool:
        """Download model"""
        try:
            # Mark step as in progress
            self.progress.mark_step_status(ProcessStep.MODEL_DOWNLOAD, Status.IN_PROGRESS)
            # Directly call save_hf_model function to download model
            logger.info(f"Starting model download: {self.model_name}")
            
            # Start monitoring the download progress in a separate thread
            monitor_thread = threading.Thread(target=self._monitor_model_download)
            monitor_thread.daemon = True
            monitor_thread.start()
            
            # Start the actual download
            model_path = save_hf_model(self.model_name)
            
            if model_path and os.path.exists(model_path):
                logger.info(f"Model downloaded successfully to {model_path}")
                self.progress.mark_step_status(ProcessStep.MODEL_DOWNLOAD, Status.COMPLETED)
                return True
            else:
                logger.error(f"Model path does not exist after download: {model_path}")
                self.progress.mark_step_status(ProcessStep.MODEL_DOWNLOAD, Status.FAILED)
                return False

        except Exception as e:
            logger.error(f"Download model failed: {str(e)}")
            self.progress.mark_step_status(ProcessStep.MODEL_DOWNLOAD, Status.FAILED)
            return False

    def map_your_entity_network(self)->bool:
        """Map entity network using notes and basic info"""
        try:
            # Mark step as in progress
            self.progress.mark_step_status(ProcessStep.MAP_ENTITY_NETWORK, Status.IN_PROGRESS)
            logger.info("Starting entity network mapping...")
        
            # Get or prepare L2 data
            self._prepare_l2_data()

            l2_generator = L2Generator(
                data_path=os.path.join(os.getcwd(), "resources")
            )
            l2_generator.data_preprocess(self.l2_data["notes"], self.l2_data["basic_info"])
            
            self.progress.mark_step_status(ProcessStep.MAP_ENTITY_NETWORK, Status.COMPLETED)
            logger.info("Entity network mapping completed successfully")
            return True
            
        except Exception as e:
            logger.error(f"Map entity network failed: {str(e)}")
            self.progress.mark_step_status(ProcessStep.MAP_ENTITY_NETWORK, Status.FAILED)
            self._cleanup_resources()
            return False

    def decode_preference_patterns(self)->bool:
        """Decode preference patterns using notes and related data"""
        try:
            params_manager = TrainingParamsManager()
            training_params = params_manager.get_latest_training_params()
            concurrency_threads = training_params.get("concurrency_threads")
            data_synthesis_mode = training_params.get("data_synthesis_mode")
            os.environ["CONCURRENCY_THREADS"] = str(concurrency_threads)
            os.environ["DATA_SYNTHESIS_MODE"] = data_synthesis_mode
            
            # Mark step as in progress
            self.progress.mark_step_status(ProcessStep.DECODE_PREFERENCE_PATTERNS, Status.IN_PROGRESS)
            logger.info("Starting preference patterns decoding...")
            # Get or prepare L2 data
            self._prepare_l2_data()

            # Use data from l2_data dictionary
            training_params = TrainingParamsManager.get_latest_training_params()
            L2Generator(is_cot=training_params.get("is_cot", False)).gen_preference_data(                
                    self.l2_data["notes"],
                    self.l2_data["basic_info"],
                    self.l2_data["data_output_base_dir"],
                    self.l2_data["topics_path"],
                    self.l2_data["entitys_path"],
                    self.l2_data["graph_path"],
                    self.l2_data["config_path"]
                    )
            
            self.progress.mark_step_status(ProcessStep.DECODE_PREFERENCE_PATTERNS, Status.COMPLETED)
            logger.info("Preference patterns decoding completed successfully")
            return True
            
        except Exception as e:
            logger.error(f"Decode preference patterns failed: {str(e)}")
            self.progress.mark_step_status(ProcessStep.DECODE_PREFERENCE_PATTERNS, Status.FAILED)
            return False

    def reinforce_identity(self)->bool:
        """Reinforce identity using notes and related data"""
        try:
            # Mark step as in progress
            self.progress.mark_step_status(ProcessStep.REINFORCE_IDENTITY, Status.IN_PROGRESS)
            logger.info("Starting identity reinforcement...")
            # Get or prepare L2 data
            self._prepare_l2_data()

            # Get training parameters
            training_params = TrainingParamsManager.get_latest_training_params()
            # Use data from l2_data dictionary
            l2_generator = L2Generator(
                data_path=os.path.join(os.getcwd(), "resources"), is_cot=training_params.get("is_cot", False)
                )  
            l2_generator.gen_selfqa_data(
                    self.l2_data["notes"],
                    self.l2_data["basic_info"],
                    self.l2_data["data_output_base_dir"],
                    self.l2_data["topics_path"],
                    self.l2_data["entitys_path"],
                    self.l2_data["graph_path"],
                    self.l2_data["config_path"]
                    )
            
            self.progress.mark_step_status(ProcessStep.REINFORCE_IDENTITY, Status.COMPLETED)
            logger.info("Identity reinforcement completed successfully")
            return True
            
        except Exception as e:
            logger.error(f"Reinforce identity failed: {str(e)}")
            self.progress.mark_step_status(ProcessStep.REINFORCE_IDENTITY, Status.FAILED)
            return False
            
    def _cleanup_resources(self):
        """Clean up resources to prevent memory leaks"""
        logger.info("Cleaning up resources to prevent memory leaks")
        
        # Clean up large data structures in l2_data dictionary
        for key in self.l2_data:
            self.l2_data[key] = None
        
        self.l2_data_prepared = False
        
        # Force garbage collection
        gc.collect()
        
        # Log memory usage after cleanup
        process = psutil.Process(os.getpid())
        memory_info = process.memory_info()
        logger.info(f"Memory usage after cleanup: {memory_info.rss / 1024 / 1024:.2f} MB")
    
    def augment_content_retention(self) -> bool:
        """Augment content retention using notes, basic info and graph data"""
        try:
            # Mark step as in progress
            self.progress.mark_step_status(ProcessStep.AUGMENT_CONTENT_RETENTION, Status.IN_PROGRESS)
            logger.info("Starting content retention augmentation...")
            # Get or prepare L2 data
            self._prepare_l2_data()

            # Get training parameters
            training_params = TrainingParamsManager.get_latest_training_params()
            # Use data from l2_data dictionary
            l2_generator = L2Generator(data_path=os.path.join(os.getcwd(), "resources"), is_cot=training_params.get("is_cot", False))
            l2_generator.gen_diversity_data(
                self.l2_data["notes"],
                self.l2_data["basic_info"],
                self.l2_data["data_output_base_dir"],
                self.l2_data["topics_path"],
                self.l2_data["entitys_path"],
                self.l2_data["graph_path"],
                self.l2_data["config_path"]
            )
            l2_generator.merge_json_files(self.l2_data["data_output_base_dir"])
            # Mark step as completed
            logger.info("Content retention augmentation completed successfully")
            self.progress.mark_step_status(ProcessStep.AUGMENT_CONTENT_RETENTION, Status.COMPLETED)
            
            # Clean up resources after completion
            self._cleanup_resources()
            
            return True
            
        except Exception as e:
            logger.error(f"Failed to augment content retention: {str(e)}")
            self.progress.mark_step_status(ProcessStep.AUGMENT_CONTENT_RETENTION, Status.FAILED)
            # Clean up resources even if there was an error
            self._cleanup_resources()
            return False

    def _prepare_l2_data(self) -> dict:
        """Prepare common data needed for L2 generation tasks using lazy loading

        Returns:
            Dictionary containing all L2 data:
            - notes: List of prepared notes
            - basic_info: Dict containing user information
            - data_output_base_dir: Path to output directory
            - topics_path: Path to topics data
            - entitys_path: Path to entity mapping file
            - graph_path: Path to graph data
            - config_path: Path to config file
        """
        # If data is already prepared, return cached data directly
        if self.l2_data_prepared and all(self.l2_data.values()):
            logger.info("Using cached L2 data")
            return self.l2_data

        logger.info("Preparing L2 data...")

        # Setup directories and paths
        config = Config.from_env()
        base_dir = os.path.join(
            os.getcwd(), config.get("USER_DATA_PIPELINE_DIR") + "/raw_data"
        )
        os.makedirs(base_dir, exist_ok=True)

        # get topic
        topics_path = os.path.join(base_dir, "topics.json")
        self.l2_data["topics_path"] = topics_path
        logger.info("Topics data not found, generating it...")
        chunk_service = ChunkService()
        topics_data = chunk_service.query_topics_data()
        save_true_topics(topics_data, topics_path)

        # Initialize storage
        storage = NotesStorage()
        logger.info("Notes not found, preparing them...")
        documents = document_service.list_documents_with_l0()
        logger.info(f"list_documents_with_l0 len: {len(documents)}")
        notes_list, _ = extract_notes_from_documents(documents)
        logger.info(f"extract_notes_from_documents len: {len(notes_list)}")
        note_service = NoteService()
        note_service.prepareNotes(notes_list)
        storage.save_notes(notes_list)
        self.l2_data["notes"] = storage.load_notes()

        # Get paths
        self.l2_data["config_path"] = os.path.join(
            os.getcwd(),
            "resources/L2/data_pipeline/data_prep/subjective/config/config.json",
        )
        self.l2_data["entitys_path"] = os.path.join(
            os.getcwd(),
            "resources/L2/data_pipeline/raw_data/id_entity_mapping_subjective_v2.json",
        )
        self.l2_data["graph_path"] = os.path.join(
            os.getcwd(),
            "resources/L1/graphrag_indexing_output/subjective/entities.parquet",
        )
        self.l2_data["data_output_base_dir"] = os.path.join(os.getcwd(), "resources/L2/data")

        # Lazy load user information
        logger.info("Loading user information...")
        status_bio = get_latest_status_bio()
        global_bio = get_latest_global_bio()
        self.l2_data["basic_info"] = {
            "username": LoadService.get_current_upload_name(),
            "aboutMe": LoadService.get_current_upload_description(),
            "statusBio": status_bio.content if status_bio else "Currently working on an AI project.",
            "globalBio": global_bio.content_third_view if global_bio
                else "The User is a software engineer who loves programming and learning new technologies.",
            "lang": "English",
        }

        # Mark data as prepared
        self.l2_data_prepared = True

        return self.l2_data
    def train(self) -> bool:
        """Start model training"""
        try:
            # Mark step as in progress
            self.progress.mark_step_status(ProcessStep.TRAIN, Status.IN_PROGRESS)
            
            # Get paths for the model
            paths = self._get_model_paths(self.model_name)
            
            # Check if the model directory exists and has the necessary files
            config_file = os.path.join(paths["base_path"], "config.json")
            if not os.path.exists(paths["base_path"]) or not os.path.exists(config_file):
                logger.info(f"Model '{self.model_name}' needs to be downloaded or is missing config.json")
                # Call model_download to download the model
                download_success = self.model_download()
                if not download_success:
                    logger.error(f"Failed to download model '{self.model_name}'")
                    self.progress.mark_step_status(ProcessStep.MODEL_DOWNLOAD, Status.FAILED)
                    return False
            
            # Prepare log directory and file
            log_dir = os.path.join(os.getcwd(), "logs")
            os.makedirs(log_dir, exist_ok=True)
            log_path = os.path.join(log_dir, "train", "train.log")
            logger.info(f"Log file path: {log_path}")
            
            # Ensure output directory exists
            os.makedirs(paths["personal_dir"], exist_ok=True)
            
            # Set USER_NAME environment variable
            os.environ["USER_NAME"] = LoadService.get_current_upload_name()
            logger.info(f"USER_NAME environment variable set: {os.environ['USER_NAME']}")
            
            script_path = os.path.join(os.getcwd(), "lpm_kernel/L2/train_for_user.sh")
            
            # First start monitoring progress in a separate thread
            logger.info("Starting monitoring thread first...")
            monitor_thread = threading.Thread(
                target=self._monitor_training_progress,
                args=(log_path,),
                daemon=True
            )
            monitor_thread.start()
            
            # Allow a moment for the monitoring thread to initialize
            time.sleep(1)
            
            # Then directly execute training process (blocking)
            logger.info("Now starting training process (blocking)...")
            training_result = self._start_training(script_path, log_path)
            
            if not training_result:
                logger.error("Training process failed to start")
                self.progress.mark_step_status(ProcessStep.TRAIN, Status.FAILED)
                return False
                
            # Wait for the monitoring thread to finish
            logger.info("Training process completed, waiting for monitoring to finish...")
            monitor_thread.join(timeout=10)  # Wait up to 10 seconds for monitor to finish
            
            # Check if the training was successful by checking the returncode
            if hasattr(self, 'training_result') and self.training_result:
                if self.training_result.get('returncode', 1) != 0:
                    error_msg = f"Training failed: {self.training_result.get('error', 'Unknown error')}"
                    logger.error(error_msg)
                    self.progress.mark_step_status(ProcessStep.TRAIN, Status.FAILED)
                    return False
        
            return True
        
        except Exception as e:
            logger.error(f"Failed to start training: {str(e)}")
            self.progress.mark_step_status(ProcessStep.TRAIN, Status.FAILED)
            return False
            
    def _get_model_paths(self, model_name):
        """Get all relevant paths for a model and set environment variables
        
        Args:
            model_name: Model name
            
        Returns:
            Dictionary containing all related paths:
            - base_path: Base model path
            - personal_dir: Personal trained model output directory
            - merged_dir: Merged model output directory
            - gguf_dir: GGUF model output directory
        """
        base_dir = os.getcwd()
        paths = {
            "base_path": os.path.join(base_dir, "resources/L2/base_models", model_name),
            "personal_dir": os.path.join(base_dir, "resources/model/output/personal_model", model_name),
            "merged_dir": os.path.join(base_dir, "resources/model/output/merged_model", model_name),
            "gguf_dir": os.path.join(base_dir, "resources/model/output/gguf", model_name)
        }
        
        # Ensure all directories exist
        for path in paths.values():
            os.makedirs(path, exist_ok=True)
            
        # Set environment variables
        os.environ["MODEL_BASE_PATH"] = paths["base_path"]
        os.environ["MODEL_PERSONAL_DIR"] = paths["personal_dir"]
        os.environ["MODEL_MERGED_DIR"] = paths["merged_dir"]
        os.environ["MODEL_GGUF_DIR"] = paths["gguf_dir"]
        
        # Log environment variables
        logger.info("Set environment variables:")
        logger.info(f"MODEL_BASE_PATH: {paths['base_path']}")
        logger.info(f"MODEL_PERSONAL_DIR: {paths['personal_dir']}")
        logger.info(f"MODEL_MERGED_DIR: {paths['merged_dir']}")
        logger.info(f"MODEL_GGUF_DIR: {paths['gguf_dir']}")
        
        return paths
        
    def _start_training(self, script_path, log_path):
        """Start training process
        
        Args:
            script_path: Path to training script
            log_path: Path to log file
            
        Returns:
            bool: True if the training process started successfully, False otherwise
        """
        try:
            # Reset stop flag before starting
            self.is_stopped = False
            
            # Get the latest training parameters from the class
            params_manager = TrainingParamsManager()
            training_params = params_manager.get_latest_training_params()
            learning_rate = training_params.get("learning_rate")
            num_train_epochs = training_params.get("number_of_epochs")
            concurrency_threads = training_params.get("concurrency_threads")
            data_synthesis_mode = training_params.get("data_synthesis_mode")
<<<<<<< HEAD
            use_cuda = training_params.get("use_cuda", False)
            
            # Convert use_cuda to string "True" or "False" for the shell script
            use_cuda_str = "True" if use_cuda else "False"
=======
            is_cot = training_params.get("is_cot", False)
>>>>>>> 71d54a5b
            
            # Log training parameters
            logger.info("Training parameters from latest settings:")
            logger.info(f"  Learning rate: {learning_rate}")
            logger.info(f"  Number of epochs: {num_train_epochs}")
            logger.info(f"  Concurrency threads: {concurrency_threads}")
            logger.info(f"  Data synthesis mode: {data_synthesis_mode}")
            logger.info(f"  Use CUDA: {use_cuda}")  # Log the actual boolean value
            
            # Prepare arguments for the script
            # Build command line arguments, need to include script path as the first parameter
            cmd = [
                script_path,
                "--lr", str(learning_rate),
                "--epochs", str(num_train_epochs),
                "--threads", str(concurrency_threads),
                "--mode", str(data_synthesis_mode),
<<<<<<< HEAD
                "--cuda", use_cuda_str  # Add CUDA flag here
=======
                "--is_cot", str(is_cot)
>>>>>>> 71d54a5b
            ]
            
            # Ensure log directory exists
            os.makedirs(os.path.dirname(log_path), exist_ok=True)
            
            # Set environment variables to improve tqdm output
            env = os.environ.copy()
            env["PYTHONUNBUFFERED"] = "1"  # Force Python to be unbuffered
            env["FORCE_COLOR"] = "1"       # Force colored output
            env["TQDM_FORCE_TTY"] = "1"    # Force tqdm to use TTY features
            
            # Ensure log directory exists
            log_dir = os.path.dirname(log_path)
            os.makedirs(log_dir, exist_ok=True)
            
            # Open log file
            log_file = open(log_path, "ab")
            
            # Use subprocess.Popen to directly execute the training script, redirecting output to file
            process = subprocess.Popen(
                cmd,
                env=env,
                stdout=log_file,
                stderr=subprocess.STDOUT,
                bufsize=0,  # Unbuffered
            )
            self.process = process
            self.current_pid = process.pid
            logger.info(f"Training process started with PID: {self.current_pid}")
            
            # Wait for process to finish directly (blocking)
            logger.info("Waiting for training process to complete...")
            return_code = process.wait()
            
            # Close log file
            log_file.close()
            
            # Save results for train method to check
            self.training_result = {
                "returncode": return_code,
                "error": f"Execution failed, return code: {return_code}" if return_code != 0 else None
            }
            
            if return_code != 0:
                logger.error(f"Command execution failed, return code: {return_code}")
                return False
            else:
                logger.info(f"Command execution successful, return code: {return_code}")
            
            return True
            
        except Exception as e:
            logger.error(f"Failed to start training process: {str(e)}")
            return False

    def _monitor_training_progress(self, log_file) -> bool:
        """Monitor training progress"""
        try:
            # Initialize last_position to the end of file to only process new content
            try:
                with open(log_file, 'r') as f:
                    f.seek(0, 2)  # Move to the end of file
                    last_position = f.tell()
            except FileNotFoundError:
                # If file doesn't exist yet, start from beginning when it's created
                last_position = 0
            
            # variable to track training status
            total_steps = None
            current_step = 0
            last_update_time = time.time()
            training_started = False
            
            while True:
                try:
                    # read new log content
                    with open(log_file, 'r') as f:
                        f.seek(last_position)
                        new_lines = f.readlines()
                        last_position = f.tell()
                        
                    for line in new_lines:
                        line = line.strip()
                        # Check if training has started
                        if not training_started:
                            if "***** Running training *****" in line:
                                training_started = True
                                logger.info("Training started")
                            continue  # Skip progress matching until training starts
                        
                        progress_match = re.search(r"(\d+)%\|[^|]+\| (\d+)/(\d+)", line)
                        if progress_match and len(progress_match.groups()) == 3:
                            percentage = int(progress_match.group(1))
                            current_step = int(progress_match.group(2))
                            total_steps = int(progress_match.group(3))
                            
                            # Update progress at most once per second
                            current_time = time.time()
                            if current_time - last_update_time >= 1.0:
                                # logger.info(f"Training progress: {percentage}% ({current_step}/{total_steps})")
                                if percentage == 100.0:
                                    self.progress.mark_step_status(ProcessStep.TRAIN, Status.COMPLETED)
                                    return True
                                self._update_progress("training_to_create_second_me", "train", percentage, f"Current step: {current_step}/{total_steps}")
                                last_update_time = current_time
                    
                        # Check if we have exited the training record interval
                        if "=== Training Ended ===" in line:
                            # in_training_section = False  # Exit training record interval
                            logger.info("Exited training record interval")
                        
                    # Briefly pause to avoid excessive CPU usage
                    time.sleep(0.1)  
                    
                except IOError as e:
                    logger.error(f"Failed to read log file: {str(e)}")
                    time.sleep(0.1)
                    continue
                    
        except Exception as e:
            logger.error(f"Failed to monitor training progress: {str(e)}")
            self.progress.mark_step_status(ProcessStep.TRAIN, Status.FAILED)
            return False

    def _update_progress(self, stage: str, step: str, percentage: float, message: str):
        """Update progress for any stage and step"""
        try:
            self.progress.progress.update_progress(
                stage,  # stage
                step,   # step
                Status.IN_PROGRESS,
                percentage
            )
            logger.info(f"Progress updated: {percentage}% - {message}")
        except Exception as e:
            logger.error(f"Progress callback error: {str(e)}")

    def _monitor_model_download(self) -> bool:
        """Monitor model download progress"""
        try:
            # log_dir = os.path.join(os.getcwd(), "logs")
            # log_file = os.path.join(log_dir, "model_download.log")
            log_file = TRAIN_LOG_FILE
            
            # Initialize last_position to the end of file to only process new content
            try:
                with open(log_file, 'r') as f:
                    f.seek(0, 2)  # Move to the end of file
                    last_position = f.tell()
            except FileNotFoundError:
                # If file doesn't exist yet, start from beginning when it's created
                last_position = 0
            
            # Variables to track download status
            current_file = ""
            file_size = 0
            total_size = 0  # Total size of all files
            file_sizes = {}  # Dictionary to store file sizes
            last_update_time = time.time()
            
            while True:
                try:
                    # Read new log content
                    with open(log_file, 'r') as f:
                        f.seek(last_position)
                        new_lines = f.readlines()
                        last_position = f.tell()
                    
                    for line in new_lines:
                        line = line.strip()
                        
                        # Check for download start
                        if "Starting download of model:" in line:
                            logger.info("Model download started")
                            continue
                        
                        # Get file size information when a download starts
                        if "Starting download of file:" in line:
                            match = re.search(r"Starting download of file: (.+) \(Size: ([\d\.]+) MB\)", line)
                            if match:
                                current_file = match.group(1)
                                file_size = float(match.group(2))
                                file_sizes[current_file] = file_size
                                total_size = sum(file_sizes.values())
                                # logger.info(f"Starting download of {current_file} ({file_size} MB)")
                        
                        # Track file download progress
                        if "Downloaded" in line and "MB /" in line:
                            match = re.search(r"File (.+): Downloaded ([\d\.]+) MB / ([\d\.]+) MB \(([\d\.]+)%\)", line)
                            if match:
                                file_name = match.group(1)
                                downloaded_mb = float(match.group(2))
                                total_mb = float(match.group(3))
                                percentage = float(match.group(4))
                                
                                # Update file size if it was updated (especially for model.safetensors)
                                if total_mb > file_sizes.get(file_name, 0):
                                    file_sizes[file_name] = total_mb
                                    total_size = sum(file_sizes.values())
                                
                                # Calculate overall progress
                                if total_size > 0:
                                    # Sum up all downloaded data
                                    completed_files_size = sum([file_sizes.get(f, 0) for f in file_sizes if f != file_name])
                                    current_file_downloaded = (percentage / 100.0) * total_mb
                                    overall_downloaded = completed_files_size + current_file_downloaded
                                    current_progress = (overall_downloaded / total_size) * 100
                                    current_progress = min(99.0, current_progress)  # Cap at 99% until fully complete
                                    # Update progress at most once per second
                                    current_time = time.time()
                                    if current_time - last_update_time >= 3.0:

                                        self._update_progress(
                                            "downloading_the_base_model", 
                                            "model_download", 
                                            current_progress, 
                                            f"Overall: {current_progress:.1f}% - Downloading {file_name}: {percentage}% ({downloaded_mb:.1f}/{total_mb:.1f} MB)"
                                        )
                                        last_update_time = current_time

                        if "Download completed." in line:
                            self.progress.mark_step_status(ProcessStep.MODEL_DOWNLOAD, Status.COMPLETED)
                            logger.info("Model download completed")
                            return True
                    
                    # Briefly pause to avoid excessive CPU usage
                    time.sleep(0.1)
                    
                except IOError as e:
                    logger.error(f"Failed to read log file: {str(e)}")
                    time.sleep(0.1)
                    continue
                    
        except Exception as e:
            logger.error(f"Failed to monitor model download progress: {str(e)}")
            return False
            
    def merge_weights(self) -> bool:
        """Merge weights"""
        try:
            # Mark step as in progress
            self.progress.mark_step_status(ProcessStep.MERGE_WEIGHTS, Status.IN_PROGRESS)

            paths = self._get_model_paths(self.model_name)
            
            # Check if model exists
            if not os.path.exists(paths["base_path"]):
                logger.error(f"Model '{self.model_name}' does not exist, please download first")
                self.progress.mark_step_status(ProcessStep.MERGE_WEIGHTS, Status.FAILED)
                return False
            
            # Check if training output exists
            if not os.path.exists(paths["personal_dir"]):
                return jsonify(APIResponse.error(
                    message=f"Model '{model_name}' training output does not exist, please train model first",
                    code=400
                ))

            # Ensure merged output directory exists
            os.makedirs(paths["merged_dir"], exist_ok=True)
                
            script_path = os.path.join(
                os.getcwd(), "lpm_kernel/L2/merge_weights_for_user.sh"
                )
            log_path = os.path.join(os.getcwd(), "logs", f"merge_weights_{self.model_name}.log")
            
            # Ensure log directory exists
            os.makedirs(os.path.dirname(log_path), exist_ok=True)
            # Use script executor to execute merge script
            script_executor = ScriptExecutor()
            result = script_executor.execute(
                script_path=script_path, script_type="merge_weights", log_file=log_path
            )
            
            logger.info(f"Weight merge task result: {result}")
            
            # Check if script execution was successful
            if result.get('returncode', 1) != 0:
                error_msg = f"Merge weights failed: {result.get('error', 'Unknown error')}"
                logger.error(error_msg)
                self.progress.mark_step_status(ProcessStep.MERGE_WEIGHTS, Status.FAILED)
                return False
                
            # Check if merged model files exist
            config_path = os.path.join(paths["merged_dir"], "config.json")
            if not os.path.exists(config_path):
                error_msg = f"Merged model files not found in {paths['merged_dir']}"
                logger.error(error_msg)
                self.progress.mark_step_status(ProcessStep.MERGE_WEIGHTS, Status.FAILED)
                return False
            
            logger.info("Weight merge completed successfully")
            self.progress.mark_step_status(ProcessStep.MERGE_WEIGHTS, Status.COMPLETED)
            return True

        except Exception as e:
            self.progress.mark_step_status(ProcessStep.MERGE_WEIGHTS, Status.FAILED)
            logger.error(f"Merge weights failed: {str(e)}")
            return False

    def convert_model(self) -> bool:
        """Convert model to GGUF format"""
        try:
            # Mark step as in progress
            self.progress.mark_step_status(ProcessStep.CONVERT_MODEL, Status.IN_PROGRESS)

            # Get paths for the model
            paths = self._get_model_paths(self.model_name)
            
            # Check if merged model exists
            merged_model_dir = paths["merged_dir"]
            logger.info(f"Merged model path: {merged_model_dir}")
            if not os.path.exists(merged_model_dir):
                logger.error(f"Model '{self.model_name}' merged output does not exist, please merge model first")
                self.progress.mark_step_status(ProcessStep.CONVERT_MODEL, Status.FAILED)
                return False
            
            # Get GGUF output directory
            gguf_dir = paths["gguf_dir"]
            logger.info(f"GGUF output directory: {gguf_dir}")
            
            script_path = os.path.join(os.getcwd(), "lpm_kernel/L2/convert_hf_to_gguf.py")
            gguf_path = os.path.join(gguf_dir, "model.gguf")
            logger.info(f"GGUF output path: {gguf_path}")
            
            # Build parameters
            args = [
                merged_model_dir,
                "--outfile",
                gguf_path,
                "--outtype",
                "f16",
            ]
            logger.info(f"Parameters: {args}")
            
            
            # Ensure GGUF output directory exists
            os.makedirs(os.path.dirname(gguf_path), exist_ok=True)
            
            # Use script executor to execute conversion script
            script_executor = ScriptExecutor()
            result = script_executor.execute(
                script_path=script_path,
                script_type="convert_model",
                args=args
            )
            
            logger.info(f"Model conversion result: {result}")
            
            # Check if script execution was successful
            if result.get('returncode', 1) != 0:
                error_msg = f"Model conversion failed: {result.get('error', 'Unknown error')}"
                logger.error(error_msg)
                self.progress.mark_step_status(ProcessStep.CONVERT_MODEL, Status.FAILED)
                return False
                
            # Check if GGUF model file exists
            if not os.path.exists(gguf_path):
                error_msg = f"GGUF model file not found at {gguf_path}"
                logger.error(error_msg)
                self.progress.mark_step_status(ProcessStep.CONVERT_MODEL, Status.FAILED)
                return False
            
            logger.info("Model conversion completed successfully")
            self.progress.mark_step_status(ProcessStep.CONVERT_MODEL, Status.COMPLETED)
            return True
            
        except Exception as e:
            self.progress.mark_step_status(ProcessStep.CONVERT_MODEL, Status.FAILED)
            logger.error(f"Convert model failed: {str(e)}")
            return False

    def check_training_condition(self) -> bool:
        """
        Check if the conditions for training are met
        Returns:
            bool: True if conditions are met, False otherwise
        """
        try:
            # Check if there are any documents that need embedding
            if document_service.check_all_documents_embeding_status():
                logger.warning("Cannot start training: There are documents that need embedding process first")
                return False
            return True
        except Exception as e:
            logger.error(f"Error checking training conditions: {str(e)}", exc_info=True)
            if self.progress.progress.current_stage:
                current_step = self.progress.progress.stages[self.progress.progress.current_stage].current_step
                if current_step:
                    step = ProcessStep(current_step)
                    self.progress.mark_step_status(step, Status.FAILED)

    def start_process(self) -> bool:
        """Start training process"""
        try:
            self.is_stopped = False
            # Store the current process PID
            self.current_pid = os.getpid()  # Store the PID
            logger.info(f"Training process started with PID: {self.current_pid}")
            # Get the ordered list of all steps
            ordered_steps = ProcessStep.get_ordered_steps()

            # Get the last successfully completed step
            last_successful_step = self.progress.get_last_successful_step()
            start_index = 0
            if last_successful_step:
                start_index = ordered_steps.index(last_successful_step) + 1

            # Start executing from the step after the last successful one
            for step in ordered_steps[start_index:]:
                self.current_step = step
                if self.is_stopped:
                    logger.info("Training process aborted during step")
                    self.progress.mark_step_status(step, Status.SUSPENDED)
                    break  # If stop is requested, exit the loop
            
                logger.info(f"Starting step: {step.value}")

                # Execute the corresponding method
                method_name = step.get_method_name()
                if not hasattr(self, method_name):
                    logger.error(f"Method {method_name} not found")
                    self.progress.mark_step_status(step, Status.FAILED)
                    return False

                method = getattr(self, method_name)
                success = method()

                if not success:
                    logger.error(f"Step {step.value} failed")
                    logger.info(f'Marking step as failed: stage={step.value}, step={step.value}')
                    self.progress.mark_step_status(step, Status.FAILED)
                    return False
                logger.info(f"Step {step.value} completed successfully")
                # self.progress.mark_step_status(step, Status.COMPLETED)
            if self.is_stopped:
                logger.info("Training process was stopped during a step")
            else:
               logger.info("Training process completed...")

            return True
        except Exception as e:
            logger.error(f"Exception occurred: {str(e)}")
            self.progress.mark_step_status(step, Status.FAILED)
            return False

    def reset_progress(self):
        """Save current progress
        
        This method saves the current progress to the progress file.
        """
        try:
            self.progress.reset_progress()
            self.progress._save_progress()
            logger.info("Progress saved successfully")
        except Exception as e:
            logger.error(f"Failed to save progress: {str(e)}")
            
    def stop_process(self):
        """Stop training process
        
        Returns:
            bool: True if the process was stopped successfully, False otherwise
        """
        try:
            # Set the stop flag
            self.is_stopped = True
            logger.info("Training process has been requested to stop")
            # mark train stop
            if self.current_step == ProcessStep.TRAIN:
                self.progress.mark_step_status(ProcessStep.TRAIN, Status.SUSPENDED)
            
            # First check if we have the current process PID
            if not hasattr(self, 'current_pid') or not self.current_pid:
                logger.info("No active process PID found")
                if self.progress.progress.data["current_stage"]:
                    current_stage_name = self.progress.progress.data["current_stage"]
                    current_stage = next((s for s in self.progress.progress.data["stages"] if s["name"] == current_stage_name), None)
                    if current_stage and current_stage["current_step"]:
                        step = ProcessStep(current_stage["current_step"].lower().replace(" ", "_"))
                        self.progress.mark_step_status(step, Status.SUSPENDED)
                return True

            try:
                logger.info(f"Attempting to terminate process with PID: {self.current_pid}")
                
                # Check if the process exists
                if psutil.pid_exists(self.current_pid):
                    # Get the process object
                    process = psutil.Process(self.current_pid)
                    
                    # Get all child processes
                    children = process.children(recursive=True)
                    
                    # Terminate all child processes first
                    for child in children:
                        logger.info(f"Terminating child process with PID: {child.pid}")
                        try:
                            child.terminate()
                        except psutil.NoSuchProcess:
                            pass
                    
                    # Wait for children to terminate
                    gone, still_alive = psutil.wait_procs(children, timeout=3)
                    
                    # Kill any remaining children
                    for child in still_alive:
                        logger.info(f"Killing child process with PID: {child.pid}")
                        try:
                            child.kill()
                        except psutil.NoSuchProcess:
                            pass
                    
                    # Note: We don't terminate the main process as it's this process
                    logger.info(f"All child processes of {self.current_pid} have been terminated") 
                    gc.collect()
                    return True
                else:
                    logger.warning(f"Process with PID {self.current_pid} no longer exists")
                    return True
            except (psutil.NoSuchProcess, psutil.AccessDenied, psutil.ZombieProcess) as e:
                logger.error(f"Failed to terminate process: {str(e)}")
                
        except Exception as e:
            logger.error(f"Error stopping training process: {str(e)}")
            return False<|MERGE_RESOLUTION|>--- conflicted
+++ resolved
@@ -643,14 +643,11 @@
             num_train_epochs = training_params.get("number_of_epochs")
             concurrency_threads = training_params.get("concurrency_threads")
             data_synthesis_mode = training_params.get("data_synthesis_mode")
-<<<<<<< HEAD
             use_cuda = training_params.get("use_cuda", False)
             
             # Convert use_cuda to string "True" or "False" for the shell script
             use_cuda_str = "True" if use_cuda else "False"
-=======
             is_cot = training_params.get("is_cot", False)
->>>>>>> 71d54a5b
             
             # Log training parameters
             logger.info("Training parameters from latest settings:")
@@ -668,11 +665,8 @@
                 "--epochs", str(num_train_epochs),
                 "--threads", str(concurrency_threads),
                 "--mode", str(data_synthesis_mode),
-<<<<<<< HEAD
                 "--cuda", use_cuda_str  # Add CUDA flag here
-=======
                 "--is_cot", str(is_cot)
->>>>>>> 71d54a5b
             ]
             
             # Ensure log directory exists
