'use client';

import { useState, useEffect, useRef } from 'react';
import { useRouter } from 'next/navigation';
import InfoModal from '@/components/InfoModal';
<<<<<<< HEAD
import type { TrainingParams } from '@/service/train';
import { 
  startTrain, 
  stopTrain, 
  retrain, 
  getModelName, 
  getTrainingParams, 
  checkCudaAvailability 
} from '@/service/train';
=======
import type { TrainingConfig } from '@/service/train';
import { startTrain, stopTrain, retrain, getTrainingParams, resetProgress } from '@/service/train';
>>>>>>> e1ae6f50
import { useTrainingStore } from '@/store/useTrainingStore';
import { getMemoryList } from '@/service/memory';
import { message, Modal } from 'antd';
import { useModelConfigStore } from '@/store/useModelConfigStore';
import CelebrationEffect from '@/components/Celebration';
import { getModelConfig } from '@/service/modelConfig';
import TrainingLog from '@/components/train/TrainingLog';
import TrainingProgress from '@/components/train/TrainingProgress';
import TrainingConfiguration from '@/components/train/TrainingConfiguration';
import { ROUTER_PATH } from '@/utils/router';
interface TrainInfo {
  name: string;
  description: string;
  features: string[];
}

const trainInfo: TrainInfo = {
  name: 'Training Process',
  description:
    'Transform your memories into a personalized AI model through a multi-stage training process',
  features: [
    'Automated multi-stage training process',
    'Real-time progress monitoring',
    'Detailed training logs',
    'Training completion notification',
    'Model performance metrics'
  ]
};

const POLLING_INTERVAL = 3000;

interface TrainingDetail {
  message: string;
  timestamp: string;
}

const baseModelOptions = [
  {
    value: 'Qwen2.5-0.5B-Instruct',
    label: 'Qwen2.5-0.5B-Instruct (8GB+ RAM Recommended)'
  },
  {
    value: 'Qwen2.5-1.5B-Instruct',
    label: 'Qwen2.5-1.5B-Instruct (16GB+ RAM Recommended)'
  },
  {
    value: 'Qwen2.5-3B-Instruct',
    label: 'Qwen2.5-3B-Instruct (32GB+ RAM Recommended)'
  },
  {
    value: 'Qwen2.5-7B-Instruct',
    label: 'Qwen2.5-7B-Instruct (64GB+ RAM Recommended)'
  }
];

export default function TrainingPage() {
  // Title and explanation section
  const pageTitle = 'Training Process';
  const pageDescription =
    'Transform your memories into a personalized AI model that thinks and communicates like you.';

  const [selectedInfo, setSelectedInfo] = useState<boolean>(false);
  const [isTraining, setIsTraining] = useState(false);
<<<<<<< HEAD
  // Set default training parameters
  const [trainingParams, setTrainingParams] = useState<TrainingParams>({
    data_synthesis_mode: 'medium',
    learning_rate: 0.0002,
    number_of_epochs: 3,
    concurrency_threads: 4,
    use_cuda: false
  });
  const [cudaAvailable, setCudaAvailable] = useState<boolean>(false);
  const [nowTrainingParams, setNowTrainingParams] = useState<TrainingParams | null>(null);
=======
  const [trainingParams, setTrainingParams] = useState<TrainingConfig>({} as TrainingConfig);
  const [nowTrainingParams, setNowTrainingParams] = useState<TrainingConfig | null>(null);
>>>>>>> e1ae6f50
  const [trainActionLoading, setTrainActionLoading] = useState(false);

  const containerRef = useRef<HTMLDivElement>(null);
  const firstLoadRef = useRef<boolean>(true);
  const [showCelebration, setShowCelebration] = useState(false);
  const [showMemoryModal, setShowMemoryModal] = useState(false);
  const modelConfig = useModelConfigStore((store) => store.modelConfig);
  const updateModelConfig = useModelConfigStore((store) => store.updateModelConfig);

  const cleanupEventSourceRef = useRef<(() => void) | undefined>();

  const [changeBaseModel, setChangeBaseModel] = useState(false);

  useEffect(() => {
    const localTrainingParams = JSON.parse(localStorage.getItem('trainingParams') || '{}');

    setChangeBaseModel(localTrainingParams?.model_name !== trainingParams.model_name);
  }, [trainingParams.model_name]);

  useEffect(() => {
    getModelConfig().then((res) => {
      if (res.data.code == 0) {
        const data = res.data.data || {};

        updateModelConfig(data);
      } else {
        message.error(res.data.message);
      }
    });
  }, []);

  const pollingStopRef = useRef<boolean>(false);
  const router = useRouter();

  const status = useTrainingStore((state) => state.status);
  const trainingProgress = useTrainingStore((state) => state.trainingProgress);
  const [isResume, setIsResume] = useState(
    trainingProgress.status === 'suspended' || trainingProgress.status === 'failed'
  );
  const checkTrainStatus = useTrainingStore((state) => state.checkTrainStatus);
  const resetTrainingState = useTrainingStore((state) => state.resetTrainingState);
  const trainingError = useTrainingStore((state) => state.error);
  const setStatus = useTrainingStore((state) => state.setStatus);

  // Start polling training progress
  const startPolling = () => {
    if (pollingStopRef.current) {
      return;
    }

    // Start new polling
    checkTrainStatus()
      .then(() => {
        if (pollingStopRef.current) {
          return;
        }

        setTimeout(() => {
          startPolling();
        }, POLLING_INTERVAL);
      })
      .catch((error) => {
        console.error('Training status check failed:', error);
        stopPolling(); // Stop polling when error occurs
        setIsTraining(false);
        message.error('Training status check failed, monitoring stopped');
      });
  };

  const startGetTrainingProgress = () => {
    pollingStopRef.current = false;
    setStatus('training');
    setIsTraining(true);
    startPolling();
  };

  // Stop polling
  const stopPolling = () => {
    pollingStopRef.current = true;
  };

  useEffect(() => {
    setIsResume(trainingProgress.status === 'suspended' || trainingProgress.status === 'failed');
  }, [trainingProgress]);

  useEffect(() => {
    if (status === 'trained' || trainingError) {
      stopPolling();
      setIsTraining(false);

      const hasShownTrainingComplete = localStorage.getItem('hasShownTrainingComplete');

      if (hasShownTrainingComplete !== 'true' && status === 'trained' && !trainingError) {
        setTimeout(() => {
          setShowCelebration(true);
          localStorage.setItem('hasShownTrainingComplete', 'true');
        }, 1000);
      }
    }
  }, [status, trainingError]);

  // Monitor training status changes, scroll to bottom when status becomes 'training'
  useEffect(() => {
    if (status === 'training') {
      scrollToBottom();
    }
  }, [status]);

  // Check training status once when component loads
  useEffect(() => {
    // Check if user has at least 3 memories
    const checkMemoryCount = async () => {
      try {
        const memoryResponse = await getMemoryList();

        if (memoryResponse.data.code === 0) {
          const memories = memoryResponse.data.data;

          if (memories.length < 3) {
            // Show modal instead of direct redirect
            setShowMemoryModal(true);

            return;
          }
        }
      } catch (error) {
        console.error('Error checking memory count:', error);
      }

      // Only proceed with training status check if memory check passes
      checkTrainStatus();

      // Check if we were in the middle of retraining
      const isRetraining = localStorage.getItem('isRetraining') === 'true';

      if (isRetraining) {
        // If we were retraining, set status to training
        startGetTrainingProgress();
      }
    };

    checkMemoryCount();
  }, []);

  // Monitor training status changes and manage log connections
  useEffect(() => {
    // If training is in progress, start polling and establish log connection
    if (trainingProgress.status === 'in_progress') {
      setIsTraining(true);

      // Create EventSource connection to get logs
      updateTrainLog();

      if (firstLoadRef.current) {
        scrollPageToBottom();
        scrollToBottom();
      }
    }
    // If training is completed or failed, stop polling
    else if (
      trainingProgress.status === 'completed' ||
      trainingProgress.status === 'failed' ||
      trainingProgress.status === 'suspended'
    ) {
      stopPolling();
      setIsTraining(false);

      // Keep EventSource open to preserve received logs
      // If resource cleanup is needed, EventSource could be closed here
    }

    // Return cleanup function to ensure EventSource is closed when component unmounts or dependencies change
    return () => {
      if (cleanupEventSourceRef.current) {
        cleanupEventSourceRef.current();
      }
    };
  }, [trainingProgress]);

  // Cleanup when component unmounts
  useEffect(() => {
    return () => {
      stopPolling();
    };
  }, []);

  const [trainingDetails, setTrainingDetails] = useState<TrainingDetail[]>([]);

  //get training params
  useEffect(() => {
    getTrainingParams()
      .then((res) => {
        if (res.data.code === 0) {
          const data = res.data.data;

          setTrainingParams(data);
          setNowTrainingParams(data);

          localStorage.setItem('trainingParams', JSON.stringify(data));
        } else {
          throw new Error(res.data.message);
        }
      })
      .catch((error) => {
        console.error(error.message);
      });
      
    // Check CUDA availability
    checkCudaAvailability()
      .then((res) => {
        if (res.data.code === 0) {
          const { cuda_available, cuda_info } = res.data.data;
          setCudaAvailable(cuda_available);
          
          if (cuda_available) {
            console.log('CUDA is available:', cuda_info);
          } else {
            console.log('CUDA is not available on this system');
          }
        }
      })
      .catch((error) => {
        console.error('Failed to check CUDA availability:', error);
        setCudaAvailable(false);
      });
  }, []);

  useEffect(() => {
    const savedLogs = localStorage.getItem('trainingLogs');

    setTrainingDetails(savedLogs ? JSON.parse(savedLogs) : []);
  }, []);

  // Scroll to the bottom of the page
  const scrollPageToBottom = () => {
    window.scrollTo({
      top: document.documentElement.scrollHeight,
      behavior: 'smooth'
    });
    // Set that it's no longer the first load
    firstLoadRef.current = false;
  };

  const scrollToBottom = () => {
    // This function is kept for backward compatibility
    // The actual scrolling is now handled by the TrainingLog component
  };

  const updateTrainingParams = (params: TrainingConfig) => {
    setTrainingParams((state: TrainingConfig) => ({ ...state, ...params }));
  };

  const getDetails = () => {
    // Use EventSource to get logs
    const eventSource = new EventSource('/api/trainprocess/logs');

    eventSource.onmessage = (event) => {
      // Don't try to parse as JSON, just use the raw text data directly
      const logMessage = event.data;
      
      setTrainingDetails((prev) => {
        const newLogs = [
          ...prev.slice(-500), // Keep more log entries (500 instead of 100)
          {
            message: logMessage,
            timestamp: new Date().toLocaleTimeString([], { hour: '2-digit', minute: '2-digit', second: '2-digit' })
          }
        ];

        // Save logs to localStorage for persistence between page refreshes
        localStorage.setItem('trainingLogs', JSON.stringify(newLogs));

        return newLogs;
      });
    };

    eventSource.onerror = (error) => {
      console.error('EventSource failed:', error);
      eventSource.close();
      message.error('Failed to get training logs. Will attempt to reconnect in 5 seconds...');
      
      // Try to reconnect after 5 seconds
      setTimeout(() => {
        getDetails();
      }, 5000);
    };

    return () => {
      eventSource.close();
    };
  };

  const updateTrainLog = () => {
    if (cleanupEventSourceRef.current) {
      cleanupEventSourceRef.current();
    }

    cleanupEventSourceRef.current = getDetails();
  };

  // Handler function for stopping training
  const handleStopTraining = async () => {
    try {
      const res = await stopTrain();

      if (res.data.code === 0) {
        setIsTraining(false);
        setIsResume(true);
      } else {
        message.error(res.data.message || 'Failed to stop training');
      }
    } catch (error) {
      console.error('Error stopping training:', error);
      message.error('Failed to stop training');
    }
  };

  const handleResetProgress = () => {
    setTrainActionLoading(true);

    resetProgress()
      .then((res) => {
        if (res.data.code === 0) {
          setTrainingParams(nowTrainingParams || ({} as TrainingConfig));
          setNowTrainingParams(null);
          setIsResume(false);
          resetTrainingState();
        } else {
          throw new Error(res.data.message || 'Failed to reset progress');
        }
      })
      .catch((error) => {
        console.error('Error resetting progress:', error);
      })
      .finally(() => {
        setTrainActionLoading(false);
      });
  };

  // Start new training
  const handleStartNewTraining = async () => {
    setIsTraining(true);
    // Clear training logs
    setTrainingDetails([]);
    localStorage.removeItem('trainingLogs');
    // Reset training status to initial state
    resetTrainingState();

    try {
      // updateTrainLog();
      setNowTrainingParams(trainingParams);

      console.log('Using startTrain API to train new model:', trainingParams.model_name);
      const res = await startTrain({
        ...(isResume && !changeBaseModel ? {} : trainingParams),
        model_name: trainingParams.model_name
      });

      if (res.data.code === 0) {
        // Save training configuration and start polling
        localStorage.setItem('trainingParams', JSON.stringify(trainingParams));
        setChangeBaseModel(false);
        scrollPageToBottom();
        startGetTrainingProgress();
      } else {
        message.error(res.data.message || 'Failed to start training');
        setIsTraining(false);
      }
    } catch (error: unknown) {
      console.error('Error starting training:', error);
      setIsTraining(false);
      setNowTrainingParams(null);

      if (error instanceof Error) {
        message.error(error.message || 'Failed to start training');
      } else {
        message.error('Failed to start training');
      }
    }
  };

  // Retrain existing model
  const handleRetrainModel = async () => {
    setIsTraining(true);
    // Clear training logs
    setTrainingDetails([]);
    localStorage.removeItem('trainingLogs');
    // Reset training status to initial state
    resetTrainingState();

    try {
      const res = await retrain(trainingParams);

      if (res.data.code === 0) {
        // Save training configuration and start polling
        localStorage.setItem('trainingParams', JSON.stringify(trainingParams));
        scrollPageToBottom();
        startGetTrainingProgress();
      } else {
        message.error(res.data.message || 'Failed to retrain model');
        setIsTraining(false);
      }
    } catch (error: unknown) {
      console.error('Error retraining model:', error);
      setIsTraining(false);

      if (error instanceof Error) {
        message.error(error.message || 'Failed to retrain model');
      } else {
        message.error('Failed to retrain model');
      }
    }
  };

  // Call the appropriate handler function based on status
  const handleTrainingAction = async () => {
    if (trainActionLoading) {
      message.info('Please wait a moment...');

      return;
    }

    setTrainActionLoading(true);

    // If training is in progress, stop it
    if (isTraining) {
      await handleStopTraining();
      setTrainActionLoading(false);

      return;
    }

    // If the same model has already been trained and status is 'trained' or 'running', perform retraining
    if (!changeBaseModel && (status === 'trained' || status === 'running')) {
      await handleRetrainModel();
    } else {
      // Otherwise start new training
      await handleStartNewTraining();
    }

    setTrainActionLoading(false);
  };

  const renderTrainingProgress = () => {
    return (
      <div className="space-y-6">
        {/* Training Progress Component */}
        <TrainingProgress status={status} trainingProgress={trainingProgress} />
      </div>
    );
  };

  const renderTrainingLog = () => {
    return (
      <div className="space-y-6">
        {/* Training Log Console */}
        <TrainingLog trainingDetails={trainingDetails} />
      </div>
    );
  };

  // Handle memory modal confirmation
  const handleMemoryModalConfirm = () => {
    setShowMemoryModal(false);
    router.push(ROUTER_PATH.TRAIN_MEMORIES);
  };

  return (
    <div ref={containerRef} className="h-full overflow-auto">
      {/* Memory count warning modal */}
      <Modal
        cancelText="Stay Here"
        okText="Go to Memories Page"
        onCancel={() => setShowMemoryModal(false)}
        onOk={handleMemoryModalConfirm}
        open={showMemoryModal}
        title="More Memories Needed"
      >
        <p>You need to add at least 3 memories before you can train your model.</p>
        <p>Would you like to go to the memories page to add more?</p>
      </Modal>

      <div className="max-w-6xl mx-auto px-6 py-8 space-y-8">
        {/* Page Title and Description */}
        <div className="mb-6">
          <h1 className="text-2xl font-semibold text-gray-900 mb-2">{pageTitle}</h1>
          <p className="text-gray-600 max-w-3xl">{pageDescription}</p>
        </div>
        {/* Training Configuration Component */}
        <TrainingConfiguration
          baseModelOptions={baseModelOptions}
          changeBaseModel={changeBaseModel}
<<<<<<< HEAD
          config={config}
          cudaAvailable={cudaAvailable}
=======
          handleResetProgress={handleResetProgress}
>>>>>>> e1ae6f50
          handleTrainingAction={handleTrainingAction}
          isResume={isResume}
          isTraining={isTraining}
          modelConfig={modelConfig}
          nowTrainingParams={nowTrainingParams}
          setSelectedInfo={setSelectedInfo}
          status={status}
          trainActionLoading={trainActionLoading}
          trainingParams={trainingParams}
          updateTrainingParams={updateTrainingParams}
        />

        {/* Only show training progress after training starts */}
        {(status === 'training' || status === 'trained' || status === 'running') &&
          renderTrainingProgress()}

        {/* Always show training log regardless of training status */}
        {renderTrainingLog()}

        {/* L1 and L2 Panels - show when training is complete or model is running */}

        <InfoModal
          content={
            <div className="space-y-4">
              <p className="text-gray-600">{trainInfo.description}</p>
              <div>
                <h4 className="font-medium mb-2">Key Features:</h4>
                <ul className="list-disc pl-5 space-y-1.5">
                  {trainInfo.features.map((feature, index) => (
                    <li key={index} className="text-gray-600">
                      {feature}
                    </li>
                  ))}
                </ul>
              </div>
            </div>
          }
          onClose={() => setSelectedInfo(false)}
          open={!!selectedInfo && !!trainInfo}
          title={trainInfo.name}
        />

        {/* Training completion celebration effect */}
        <CelebrationEffect isVisible={showCelebration} onClose={() => setShowCelebration(false)} />
      </div>
    </div>
  );
}<|MERGE_RESOLUTION|>--- conflicted
+++ resolved
@@ -3,20 +3,8 @@
 import { useState, useEffect, useRef } from 'react';
 import { useRouter } from 'next/navigation';
 import InfoModal from '@/components/InfoModal';
-<<<<<<< HEAD
-import type { TrainingParams } from '@/service/train';
-import { 
-  startTrain, 
-  stopTrain, 
-  retrain, 
-  getModelName, 
-  getTrainingParams, 
-  checkCudaAvailability 
-} from '@/service/train';
-=======
 import type { TrainingConfig } from '@/service/train';
-import { startTrain, stopTrain, retrain, getTrainingParams, resetProgress } from '@/service/train';
->>>>>>> e1ae6f50
+import { startTrain, stopTrain, retrain, getTrainingParams, checkCudaAvailability, resetProgress } from '@/service/train';
 import { useTrainingStore } from '@/store/useTrainingStore';
 import { getMemoryList } from '@/service/memory';
 import { message, Modal } from 'antd';
@@ -80,21 +68,8 @@
 
   const [selectedInfo, setSelectedInfo] = useState<boolean>(false);
   const [isTraining, setIsTraining] = useState(false);
-<<<<<<< HEAD
-  // Set default training parameters
-  const [trainingParams, setTrainingParams] = useState<TrainingParams>({
-    data_synthesis_mode: 'medium',
-    learning_rate: 0.0002,
-    number_of_epochs: 3,
-    concurrency_threads: 4,
-    use_cuda: false
-  });
-  const [cudaAvailable, setCudaAvailable] = useState<boolean>(false);
-  const [nowTrainingParams, setNowTrainingParams] = useState<TrainingParams | null>(null);
-=======
   const [trainingParams, setTrainingParams] = useState<TrainingConfig>({} as TrainingConfig);
   const [nowTrainingParams, setNowTrainingParams] = useState<TrainingConfig | null>(null);
->>>>>>> e1ae6f50
   const [trainActionLoading, setTrainActionLoading] = useState(false);
 
   const containerRef = useRef<HTMLDivElement>(null);
@@ -300,25 +275,6 @@
       })
       .catch((error) => {
         console.error(error.message);
-      });
-      
-    // Check CUDA availability
-    checkCudaAvailability()
-      .then((res) => {
-        if (res.data.code === 0) {
-          const { cuda_available, cuda_info } = res.data.data;
-          setCudaAvailable(cuda_available);
-          
-          if (cuda_available) {
-            console.log('CUDA is available:', cuda_info);
-          } else {
-            console.log('CUDA is not available on this system');
-          }
-        }
-      })
-      .catch((error) => {
-        console.error('Failed to check CUDA availability:', error);
-        setCudaAvailable(false);
       });
   }, []);
 
@@ -587,12 +543,7 @@
         <TrainingConfiguration
           baseModelOptions={baseModelOptions}
           changeBaseModel={changeBaseModel}
-<<<<<<< HEAD
-          config={config}
-          cudaAvailable={cudaAvailable}
-=======
           handleResetProgress={handleResetProgress}
->>>>>>> e1ae6f50
           handleTrainingAction={handleTrainingAction}
           isResume={isResume}
           isTraining={isTraining}
