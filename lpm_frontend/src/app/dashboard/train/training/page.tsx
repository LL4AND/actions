'use client';

import { useState, useEffect, useRef } from 'react';
import { useRouter } from 'next/navigation';
import InfoModal from '@/components/InfoModal';
import type { TrainingConfig } from '@/service/train';
import { startTrain, stopTrain, retrain, getTrainingParams, checkCudaAvailability, resetProgress } from '@/service/train';
import { useTrainingStore } from '@/store/useTrainingStore';
import { getMemoryList } from '@/service/memory';
import { message, Modal } from 'antd';
import { useModelConfigStore } from '@/store/useModelConfigStore';
import CelebrationEffect from '@/components/Celebration';
import TrainingLog from '@/components/train/TrainingLog';
import TrainingProgress from '@/components/train/TrainingProgress';
import TrainingConfiguration from '@/components/train/TrainingConfiguration';
import { ROUTER_PATH } from '@/utils/router';
interface TrainInfo {
  name: string;
  description: string;
  features: string[];
}

const trainInfo: TrainInfo = {
  name: 'Training Process',
  description:
    'Transform your memories into a personalized AI model through a multi-stage training process',
  features: [
    'Automated multi-stage training process',
    'Real-time progress monitoring',
    'Detailed training logs',
    'Training completion notification',
    'Model performance metrics'
  ]
};

const POLLING_INTERVAL = 3000;

interface TrainingDetail {
  message: string;
  timestamp: string;
}

const baseModelOptions = [
  {
    value: 'Qwen2.5-0.5B-Instruct',
    label: 'Qwen2.5-0.5B-Instruct (8GB+ RAM Recommended)'
  },
  {
    value: 'Qwen2.5-1.5B-Instruct',
    label: 'Qwen2.5-1.5B-Instruct (16GB+ RAM Recommended)'
  },
  {
    value: 'Qwen2.5-3B-Instruct',
    label: 'Qwen2.5-3B-Instruct (32GB+ RAM Recommended)'
  },
  {
    value: 'Qwen2.5-7B-Instruct',
    label: 'Qwen2.5-7B-Instruct (64GB+ RAM Recommended)'
  }
];

// Title and explanation section
const pageTitle = 'Training Process';
const pageDescription =
  'Transform your memories into a personalized AI model that thinks and communicates like you.';

export default function TrainingPage() {
  const checkTrainStatus = useTrainingStore((state) => state.checkTrainStatus);
  const resetTrainingState = useTrainingStore((state) => state.resetTrainingState);
  const trainingError = useTrainingStore((state) => state.error);
  const setStatus = useTrainingStore((state) => state.setStatus);
  const fetchModelConfig = useModelConfigStore((state) => state.fetchModelConfig);
  const modelConfig = useModelConfigStore((store) => store.modelConfig);
  const status = useTrainingStore((state) => state.status);
  const trainingProgress = useTrainingStore((state) => state.trainingProgress);

  const router = useRouter();

  const [selectedInfo, setSelectedInfo] = useState<boolean>(false);
  const [isTraining, setIsTraining] = useState(false);
  const [trainingParams, setTrainingParams] = useState<TrainingConfig>({} as TrainingConfig);
  const [nowTrainingParams, setNowTrainingParams] = useState<TrainingConfig | null>(null);
  const [trainActionLoading, setTrainActionLoading] = useState(false);
  const [showCelebration, setShowCelebration] = useState(false);
  const [showMemoryModal, setShowMemoryModal] = useState(false);
  const [changeBaseModel, setChangeBaseModel] = useState(false);

  const cleanupEventSourceRef = useRef<(() => void) | undefined>();
  const containerRef = useRef<HTMLDivElement>(null);
  const firstLoadRef = useRef<boolean>(true);
  const pollingStopRef = useRef<boolean>(false);

<<<<<<< HEAD
  const [changeBaseModel, setChangeBaseModel] = useState(false);
  const [cudaAvailable, setCudaAvailable] = useState<boolean>(false);
=======
  const [isResume, setIsResume] = useState(
    trainingProgress.status === 'suspended' || trainingProgress.status === 'failed'
  );
>>>>>>> 71d54a5b

  useEffect(() => {
    const localTrainingParams = JSON.parse(localStorage.getItem('trainingParams') || '{}');

    setChangeBaseModel(localTrainingParams?.model_name !== trainingParams.model_name);
  }, [trainingParams.model_name]);

  useEffect(() => {
    fetchModelConfig();
  }, []);

<<<<<<< HEAD
  useEffect(() => {
    // Check CUDA availability once on load
    checkCudaAvailability()
      .then(res => {
        if (res.data.code === 0) {
          const { cuda_available, cuda_info } = res.data.data;
          setCudaAvailable(cuda_available);
          
          if (cuda_available) {
            console.log('CUDA is available:', cuda_info);
          } else {
            console.log('CUDA is not available on this system');
          }
        } else {
          message.error(res.data.message || 'Failed to check CUDA availability');
        }
      })
      .catch(err => {
        console.error('CUDA availability check failed', err);
        message.error('CUDA availability check failed');
      });
  }, []);

  const pollingStopRef = useRef<boolean>(false);
  const router = useRouter();

  const status = useTrainingStore((state) => state.status);
  const trainingProgress = useTrainingStore((state) => state.trainingProgress);
  const [isResume, setIsResume] = useState(
    trainingProgress.status === 'suspended' || trainingProgress.status === 'failed'
  );
  const checkTrainStatus = useTrainingStore((state) => state.checkTrainStatus);
  const resetTrainingState = useTrainingStore((state) => state.resetTrainingState);
  const trainingError = useTrainingStore((state) => state.error);
  const setStatus = useTrainingStore((state) => state.setStatus);

=======
>>>>>>> 71d54a5b
  // Start polling training progress
  const startPolling = () => {
    if (pollingStopRef.current) {
      return;
    }

    // Start new polling
    checkTrainStatus()
      .then(() => {
        if (pollingStopRef.current) {
          return;
        }

        setTimeout(() => {
          startPolling();
        }, POLLING_INTERVAL);
      })
      .catch((error) => {
        console.error('Training status check failed:', error);
        stopPolling(); // Stop polling when error occurs
        setIsTraining(false);
        message.error('Training status check failed, monitoring stopped');
      });
  };

  const startGetTrainingProgress = () => {
    pollingStopRef.current = false;
    setStatus('training');
    setIsTraining(true);
    startPolling();
  };

  // Stop polling
  const stopPolling = () => {
    pollingStopRef.current = true;
  };

  useEffect(() => {
    setIsResume(trainingProgress.status === 'suspended' || trainingProgress.status === 'failed');
  }, [trainingProgress]);

  useEffect(() => {
    if (status === 'trained' || trainingError) {
      stopPolling();
      setIsTraining(false);

      const hasShownTrainingComplete = localStorage.getItem('hasShownTrainingComplete');

      if (hasShownTrainingComplete !== 'true' && status === 'trained' && !trainingError) {
        setTimeout(() => {
          setShowCelebration(true);
          localStorage.setItem('hasShownTrainingComplete', 'true');
        }, 1000);
      }
    }
  }, [status, trainingError]);

  // Check training status once when component loads
  useEffect(() => {
    // Check if user has at least 3 memories
    const checkMemoryCount = async () => {
      try {
        const memoryResponse = await getMemoryList();

        if (memoryResponse.data.code === 0) {
          const memories = memoryResponse.data.data;

          if (memories.length < 3) {
            // Show modal instead of direct redirect
            setShowMemoryModal(true);

            return;
          }
        }
      } catch (error) {
        console.error('Error checking memory count:', error);
      }

      // Only proceed with training status check if memory check passes
      checkTrainStatus();
    };

    checkMemoryCount();
  }, []);

  // Monitor training status changes and manage log connections
  useEffect(() => {
    // If training is in progress, start polling and establish log connection
    if (trainingProgress.status === 'in_progress') {
      setIsTraining(true);

      // Create EventSource connection to get logs
      updateTrainLog();

      if (firstLoadRef.current) {
        scrollPageToBottom();

        // On first load, start polling and get training progress.
        startGetTrainingProgress();
      }
    }
    // If training is completed or failed, stop polling
    else if (
      trainingProgress.status === 'completed' ||
      trainingProgress.status === 'failed' ||
      trainingProgress.status === 'suspended'
    ) {
      stopPolling();
      setIsTraining(false);

      // Keep EventSource open to preserve received logs
      // If resource cleanup is needed, EventSource could be closed here
    }

    // Return cleanup function to ensure EventSource is closed when component unmounts or dependencies change
    return () => {
      if (cleanupEventSourceRef.current) {
        cleanupEventSourceRef.current();
      }
    };
  }, [trainingProgress]);

  // Cleanup when component unmounts
  useEffect(() => {
    return () => {
      stopPolling();
    };
  }, []);

  const [trainingDetails, setTrainingDetails] = useState<TrainingDetail[]>([]);

  //get training params
  useEffect(() => {
    getTrainingParams()
      .then((res) => {
        if (res.data.code === 0) {
          const data = res.data.data;

          setTrainingParams(data);
          setNowTrainingParams(data);

          localStorage.setItem('trainingParams', JSON.stringify(data));
        } else {
          throw new Error(res.data.message);
        }
      })
      .catch((error) => {
        console.error(error.message);
      });
  }, []);

  useEffect(() => {
    const savedLogs = localStorage.getItem('trainingLogs');

    setTrainingDetails(savedLogs ? JSON.parse(savedLogs) : []);
  }, []);

  // Scroll to the bottom of the page
  const scrollPageToBottom = () => {
    window.scrollTo({
      top: document.documentElement.scrollHeight,
      behavior: 'smooth'
    });
    // Set that it's no longer the first load
    firstLoadRef.current = false;
  };

  const updateTrainingParams = (params: TrainingConfig) => {
    setTrainingParams((state: TrainingConfig) => ({ ...state, ...params }));
  };

  const getDetails = () => {
    // Use EventSource to get logs
    const eventSource = new EventSource('/api/trainprocess/logs');

    eventSource.onmessage = (event) => {
      // Don't try to parse as JSON, just use the raw text data directly
      const logMessage = event.data;
      
      setTrainingDetails((prev) => {
        const newLogs = [
          ...prev.slice(-500), // Keep more log entries (500 instead of 100)
          {
            message: logMessage,
            timestamp: new Date().toLocaleTimeString([], { hour: '2-digit', minute: '2-digit', second: '2-digit' })
          }
        ];

        // Save logs to localStorage for persistence between page refreshes
        localStorage.setItem('trainingLogs', JSON.stringify(newLogs));

        return newLogs;
      });
    };

    eventSource.onerror = (error) => {
      console.error('EventSource failed:', error);
      eventSource.close();
<<<<<<< HEAD
      message.error('Failed to get training logs. Will attempt to reconnect in 5 seconds...');
      
      // Try to reconnect after 5 seconds
      setTimeout(() => {
        getDetails();
      }, 5000);
=======
>>>>>>> 71d54a5b
    };

    return () => {
      eventSource.close();
    };
  };

  const updateTrainLog = () => {
    if (cleanupEventSourceRef.current) {
      cleanupEventSourceRef.current();
    }

    cleanupEventSourceRef.current = getDetails();
  };

  // Handler function for stopping training
  const handleStopTraining = async () => {
    try {
      const res = await stopTrain();

      if (res.data.code === 0) {
        setIsTraining(false);
        setIsResume(true);
      } else {
        message.error(res.data.message || 'Failed to stop training');
      }
    } catch (error) {
      console.error('Error stopping training:', error);
      message.error('Failed to stop training');
    }
  };

  const handleResetProgress = () => {
    setTrainActionLoading(true);

    resetProgress()
      .then((res) => {
        if (res.data.code === 0) {
          setTrainingParams(nowTrainingParams || ({} as TrainingConfig));
          setNowTrainingParams(null);
          setIsResume(false);
          resetTrainingState();
        } else {
          throw new Error(res.data.message || 'Failed to reset progress');
        }
      })
      .catch((error) => {
        console.error('Error resetting progress:', error);
      })
      .finally(() => {
        setTrainActionLoading(false);
      });
  };

  // Start new training
  const handleStartNewTraining = async () => {
    setIsTraining(true);
    // Clear training logs
    setTrainingDetails([]);
    localStorage.removeItem('trainingLogs');
    // Reset training status to initial state
    resetTrainingState();

    try {
      setNowTrainingParams(trainingParams);

      console.log('Using startTrain API to train new model:', trainingParams.model_name);
      const res = await startTrain({
        ...(isResume && !changeBaseModel ? {} : trainingParams),
        model_name: trainingParams.model_name
      });

      if (res.data.code === 0) {
        // Save training configuration and start polling
        localStorage.setItem('trainingParams', JSON.stringify(trainingParams));
        setChangeBaseModel(false);
        scrollPageToBottom();
        startGetTrainingProgress();
      } else {
        message.error(res.data.message || 'Failed to start training');
        setIsTraining(false);
      }
    } catch (error: unknown) {
      console.error('Error starting training:', error);
      setIsTraining(false);
      setNowTrainingParams(null);

      if (error instanceof Error) {
        message.error(error.message || 'Failed to start training');
      } else {
        message.error('Failed to start training');
      }
    }
  };

  // Retrain existing model
  const handleRetrainModel = async () => {
    setIsTraining(true);
    // Clear training logs
    setTrainingDetails([]);
    localStorage.removeItem('trainingLogs');
    // Reset training status to initial state
    resetTrainingState();

    try {
      const res = await retrain(trainingParams);

      if (res.data.code === 0) {
        // Save training configuration and start polling
        localStorage.setItem('trainingParams', JSON.stringify(trainingParams));
        scrollPageToBottom();
        startGetTrainingProgress();
      } else {
        message.error(res.data.message || 'Failed to retrain model');
        setIsTraining(false);
      }
    } catch (error: unknown) {
      console.error('Error retraining model:', error);
      setIsTraining(false);

      if (error instanceof Error) {
        message.error(error.message || 'Failed to retrain model');
      } else {
        message.error('Failed to retrain model');
      }
    }
  };

  // Call the appropriate handler function based on status
  const handleTrainingAction = async () => {
    if (trainActionLoading) {
      message.info('Please wait a moment...');

      return;
    }

    setTrainActionLoading(true);

    // If training is in progress, stop it
    if (isTraining) {
      await handleStopTraining();
      setTrainActionLoading(false);

      return;
    }

    // If the same model has already been trained and status is 'trained' or 'running', perform retraining
    if (!changeBaseModel && (status === 'trained' || status === 'running')) {
      await handleRetrainModel();
    } else {
      // Otherwise start new training
      await handleStartNewTraining();
    }

    setTrainActionLoading(false);
  };

  const renderTrainingProgress = () => {
    return (
      <div className="space-y-6">
        {/* Training Progress Component */}
        <TrainingProgress status={status} trainingProgress={trainingProgress} />
      </div>
    );
  };

  const renderTrainingLog = () => {
    return (
      <div className="space-y-6">
        {/* Training Log Console */}
        <TrainingLog trainingDetails={trainingDetails} />
      </div>
    );
  };

  // Handle memory modal confirmation
  const handleMemoryModalConfirm = () => {
    setShowMemoryModal(false);
    router.push(ROUTER_PATH.TRAIN_MEMORIES);
  };

  return (
    <div ref={containerRef} className="h-full overflow-auto">
      {/* Memory count warning modal */}
      <Modal
        cancelText="Stay Here"
        okText="Go to Memories Page"
        onCancel={() => setShowMemoryModal(false)}
        onOk={handleMemoryModalConfirm}
        open={showMemoryModal}
        title="More Memories Needed"
      >
        <p>You need to add at least 3 memories before you can train your model.</p>
        <p>Would you like to go to the memories page to add more?</p>
      </Modal>

      <div className="max-w-6xl mx-auto px-6 py-8 space-y-8">
        {/* Page Title and Description */}
        <div className="mb-6">
          <h1 className="text-2xl font-semibold text-gray-900 mb-2">{pageTitle}</h1>
          <p className="text-gray-600 max-w-3xl">{pageDescription}</p>
        </div>
        {/* Training Configuration Component */}
        <TrainingConfiguration
          baseModelOptions={baseModelOptions}
          changeBaseModel={changeBaseModel}
          handleResetProgress={handleResetProgress}
          handleTrainingAction={handleTrainingAction}
          isResume={isResume}
          isTraining={isTraining}
          modelConfig={modelConfig}
          nowTrainingParams={nowTrainingParams}
          setSelectedInfo={setSelectedInfo}
          status={status}
          trainActionLoading={trainActionLoading}
          trainingParams={trainingParams}
          updateTrainingParams={updateTrainingParams}
          cudaAvailable={cudaAvailable}
        />

        {/* Only show training progress after training starts */}
        {(status === 'training' || status === 'trained' || status === 'running') &&
          renderTrainingProgress()}

        {/* Always show training log regardless of training status */}
        {renderTrainingLog()}

        {/* L1 and L2 Panels - show when training is complete or model is running */}

        <InfoModal
          content={
            <div className="space-y-4">
              <p className="text-gray-600">{trainInfo.description}</p>
              <div>
                <h4 className="font-medium mb-2">Key Features:</h4>
                <ul className="list-disc pl-5 space-y-1.5">
                  {trainInfo.features.map((feature, index) => (
                    <li key={index} className="text-gray-600">
                      {feature}
                    </li>
                  ))}
                </ul>
              </div>
            </div>
          }
          onClose={() => setSelectedInfo(false)}
          open={!!selectedInfo && !!trainInfo}
          title={trainInfo.name}
        />

        {/* Training completion celebration effect */}
        <CelebrationEffect isVisible={showCelebration} onClose={() => setShowCelebration(false)} />
      </div>
    </div>
  );
}<|MERGE_RESOLUTION|>--- conflicted
+++ resolved
@@ -90,14 +90,10 @@
   const firstLoadRef = useRef<boolean>(true);
   const pollingStopRef = useRef<boolean>(false);
 
-<<<<<<< HEAD
-  const [changeBaseModel, setChangeBaseModel] = useState(false);
   const [cudaAvailable, setCudaAvailable] = useState<boolean>(false);
-=======
   const [isResume, setIsResume] = useState(
     trainingProgress.status === 'suspended' || trainingProgress.status === 'failed'
   );
->>>>>>> 71d54a5b
 
   useEffect(() => {
     const localTrainingParams = JSON.parse(localStorage.getItem('trainingParams') || '{}');
@@ -109,7 +105,6 @@
     fetchModelConfig();
   }, []);
 
-<<<<<<< HEAD
   useEffect(() => {
     // Check CUDA availability once on load
     checkCudaAvailability()
@@ -133,21 +128,6 @@
       });
   }, []);
 
-  const pollingStopRef = useRef<boolean>(false);
-  const router = useRouter();
-
-  const status = useTrainingStore((state) => state.status);
-  const trainingProgress = useTrainingStore((state) => state.trainingProgress);
-  const [isResume, setIsResume] = useState(
-    trainingProgress.status === 'suspended' || trainingProgress.status === 'failed'
-  );
-  const checkTrainStatus = useTrainingStore((state) => state.checkTrainStatus);
-  const resetTrainingState = useTrainingStore((state) => state.resetTrainingState);
-  const trainingError = useTrainingStore((state) => state.error);
-  const setStatus = useTrainingStore((state) => state.setStatus);
-
-=======
->>>>>>> 71d54a5b
   // Start polling training progress
   const startPolling = () => {
     if (pollingStopRef.current) {
@@ -346,15 +326,6 @@
     eventSource.onerror = (error) => {
       console.error('EventSource failed:', error);
       eventSource.close();
-<<<<<<< HEAD
-      message.error('Failed to get training logs. Will attempt to reconnect in 5 seconds...');
-      
-      // Try to reconnect after 5 seconds
-      setTimeout(() => {
-        getDetails();
-      }, 5000);
-=======
->>>>>>> 71d54a5b
     };
 
     return () => {
