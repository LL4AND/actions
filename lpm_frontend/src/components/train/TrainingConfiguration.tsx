--- conflicted
+++ resolved
@@ -44,12 +44,8 @@
   handleTrainingAction: () => Promise<void>;
   trainActionLoading: boolean;
   setSelectedInfo: React.Dispatch<React.SetStateAction<boolean>>;
-<<<<<<< HEAD
-  trainingParams: TrainingParams;
+  trainingParams: TrainingConfig;
   cudaAvailable: boolean;
-=======
-  trainingParams: TrainingConfig;
->>>>>>> e1ae6f50
 }
 
 const synthesisModeOptions = [
