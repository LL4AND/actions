--- conflicted
+++ resolved
@@ -85,15 +85,11 @@
 # Set Docker environment variable for all Docker commands
 docker-%: export IN_DOCKER_ENV=1
 
-<<<<<<< HEAD
 ifeq ($(OS),Windows_NT)
 DOCKER_COMPOSE_CMD := docker compose
 else
 DOCKER_COMPOSE_CMD := $(shell if command -v docker compose >/dev/null 2>&1; then echo "docker compose"; else echo "docker-compose"; fi)
 endif
-=======
-DOCKER_COMPOSE_CMD := $(shell if command -v docker-compose >/dev/null 2>&1; then echo "docker-compose"; else echo "docker compose"; fi)
->>>>>>> 6a82aabb
 
 docker-build:
 	$(DOCKER_COMPOSE_CMD) build
