--- conflicted
+++ resolved
@@ -32,10 +32,7 @@
 python-socks = "^2.4.0"
 jsonlines = "^4.0.0"
 charset-normalizer = "^3.4.1"
-<<<<<<< HEAD
-=======
 modelscope = "^1.25.0"
->>>>>>> f7ab7b38
 
 # Development environment dependencies
 # Use 'poetry install --with dev' to install development dependencies
