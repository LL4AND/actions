--- conflicted
+++ resolved
@@ -36,8 +36,6 @@
         client = chromadb.PersistentClient(path=chroma_path)
         collections_to_init = ["documents", "document_chunks"]
         dimension_mismatch_detected = False
-<<<<<<< HEAD
-=======
         
         # Check all collections for dimension mismatches first
         for collection_name in collections_to_init:
@@ -52,7 +50,6 @@
             except ValueError:
                 # Collection doesn't exist yet, will be created later
                 pass
->>>>>>> a7577e5a
         
         # Handle dimension mismatch if detected in any collection
         if dimension_mismatch_detected:
