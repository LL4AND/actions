FROM nvidia/cuda:12.8.1-devel-ubuntu24.04

# Set working directory
WORKDIR /app

# Add build argument to conditionally skip llama.cpp build
ARG SKIP_LLAMA_BUILD=false

# Install system dependencies with noninteractive mode to avoid prompts
RUN apt-get update && DEBIAN_FRONTEND=noninteractive apt-get install -y \
    build-essential cmake git curl wget lsof vim unzip sqlite3 \
    python3-pip python3-venv python3-full python3-poetry pipx \
    && apt-get clean \
    && rm -rf /var/lib/apt/lists/* \
    && ln -sf /usr/bin/python3 /usr/bin/python

# Create a virtual environment to avoid PEP 668 restrictions
RUN python -m venv /app/venv
ENV PATH="/app/venv/bin:$PATH"
ENV VIRTUAL_ENV="/app/venv"

# Use the virtual environment's pip to install packages
RUN pip install --upgrade pip \
    && pip install poetry \
    && poetry config virtualenvs.create false

# Create directories
RUN mkdir -p /app/dependencies /app/data/sqlite /app/data/chroma_db /app/logs /app/run /app/resources

# Copy dependency files - Files that rarely change
COPY dependencies/graphrag-1.2.1.dev27.tar.gz /app/dependencies/
COPY dependencies/llama.cpp.zip /app/dependencies/

# Copy GPU checker script
COPY docker/app/check_gpu_support.sh /app/
COPY docker/app/check_torch_cuda.py /app/
RUN chmod +x /app/check_gpu_support.sh

# Unpack llama.cpp and build with CUDA support (conditionally, based on SKIP_LLAMA_BUILD)
RUN if [ "$SKIP_LLAMA_BUILD" = "false" ]; then \
        echo "=====================================================================" && \
        echo "STARTING LLAMA.CPP BUILD WITH CUDA SUPPORT - THIS WILL TAKE SOME TIME" && \
        echo "=====================================================================" && \
        LLAMA_LOCAL_ZIP="dependencies/llama.cpp.zip" && \
        echo "Using local llama.cpp archive..." && \
        unzip -q "$LLAMA_LOCAL_ZIP" && \
        cd llama.cpp && \
        mkdir -p build && \
        cd build && \
        echo "Starting CMake configuration with CUDA support..." && \
<<<<<<< HEAD
        cmake -DGGML_CUDA=ON \
              -DLLAMA_CURL=OFF \
=======
        cmake -DGGML_CUDA=OFF  -DLLAMA_CUBLAS=OFF \
>>>>>>> da2b704e
              -DCMAKE_BUILD_TYPE=Release \
              -DBUILD_SHARED_LIBS=OFF \
              -DLLAMA_NATIVE=ON \
              .. && \
        echo "Starting build process (this will take several minutes)..." && \
        cmake --build . --config Release -j --verbose && \
        echo "Build completed successfully" && \
        chmod +x /app/llama.cpp/build/bin/llama-server /app/llama.cpp/build/bin/llama-cli && \
        echo "====================================================================" && \
        echo "CUDA BUILD COMPLETED SUCCESSFULLY! GPU ACCELERATION IS NOW AVAILABLE" && \
        echo "===================================================================="; \
    else \
        echo "=====================================================================" && \
        echo "SKIPPING LLAMA.CPP BUILD (SKIP_LLAMA_BUILD=$SKIP_LLAMA_BUILD)" && \
        echo "Using existing llama.cpp build from Docker volume" && \
        echo "=====================================================================" && \
        LLAMA_LOCAL_ZIP="dependencies/llama.cpp.zip" && \
        echo "Just unpacking llama.cpp archive (no build)..." && \
        unzip -q "$LLAMA_LOCAL_ZIP" && \
        cd llama.cpp && \
        mkdir -p build; \
    fi

# Mark as GPU-optimized build for runtime reference
RUN mkdir -p /app/data && \
    echo "{ \"gpu_optimized\": true, \"optimized_on\": \"$(date -u +\"%Y-%m-%dT%H:%M:%SZ\")\" }" > /app/data/gpu_optimized.json && \
    echo "Created GPU-optimized marker file"

# Copy project configuration - Files that occasionally change
COPY pyproject.toml README.md /app/

# Fix for potential package installation issues with Poetry
RUN pip install --upgrade setuptools wheel
RUN poetry install --no-interaction --no-root || poetry install --no-interaction --no-root --without dev
RUN pip install --force-reinstall dependencies/graphrag-1.2.1.dev27.tar.gz

# Copy source code - Files that frequently change
COPY docker/ /app/docker/
COPY lpm_kernel/ /app/lpm_kernel/

# Check module import
RUN python -c "import lpm_kernel; print('Module import check passed')"

# Set environment variables
ENV PYTHONUNBUFFERED=1 \
    PYTHONPATH=/app \
    BASE_DIR=/app/data \
    LOCAL_LOG_DIR=/app/logs \
    RUN_DIR=/app/run \
    RESOURCES_DIR=/app/resources \
    APP_ROOT=/app \
    FLASK_APP=lpm_kernel.app \
    LD_LIBRARY_PATH=/usr/local/cuda/lib64:$LD_LIBRARY_PATH

# Expose ports
EXPOSE 8002 8080

# Set the startup command
CMD ["bash", "-c", "echo 'Checking SQLite database...' && if [ ! -s /app/data/sqlite/lpm.db ]; then echo 'SQLite database not found or empty, initializing...' && mkdir -p /app/data/sqlite && sqlite3 /app/data/sqlite/lpm.db '.read /app/docker/sqlite/init.sql' && echo 'SQLite database initialized successfully' && echo 'Tables created:' && sqlite3 /app/data/sqlite/lpm.db '.tables'; else echo 'SQLite database already exists, skipping initialization'; fi && echo 'Checking ChromaDB...' && if [ ! -d /app/data/chroma_db/documents ] || [ ! -d /app/data/chroma_db/document_chunks ]; then echo 'ChromaDB collections not found, initializing...' && python /app/docker/app/init_chroma.py && echo 'ChromaDB initialized successfully'; else echo 'ChromaDB already exists, skipping initialization'; fi && echo 'Starting application at ' $(date) >> /app/logs/backend.log && cd /app && python -m flask run --host=0.0.0.0 --port=${LOCAL_APP_PORT:-8002} >> /app/logs/backend.log 2>&1"]<|MERGE_RESOLUTION|>--- conflicted
+++ resolved
@@ -48,12 +48,7 @@
         mkdir -p build && \
         cd build && \
         echo "Starting CMake configuration with CUDA support..." && \
-<<<<<<< HEAD
-        cmake -DGGML_CUDA=ON \
-              -DLLAMA_CURL=OFF \
-=======
         cmake -DGGML_CUDA=OFF  -DLLAMA_CUBLAS=OFF \
->>>>>>> da2b704e
               -DCMAKE_BUILD_TYPE=Release \
               -DBUILD_SHARED_LIBS=OFF \
               -DLLAMA_NATIVE=ON \
